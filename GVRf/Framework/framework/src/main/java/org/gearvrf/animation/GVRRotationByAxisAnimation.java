/* Copyright 2015 Samsung Electronics Co., LTD
 *
 * Licensed under the Apache License, Version 2.0 (the "License");
 * you may not use this file except in compliance with the License.
 * You may obtain a copy of the License at
 *
 *     http://www.apache.org/licenses/LICENSE-2.0
 *
 * Unless required by applicable law or agreed to in writing, software
 * distributed under the License is distributed on an "AS IS" BASIS,
 * WITHOUT WARRANTIES OR CONDITIONS OF ANY KIND, either express or implied.
 * See the License for the specific language governing permissions and
 * limitations under the License.
 */

package org.gearvrf.animation;

import org.gearvrf.GVRHybridObject;
import org.gearvrf.GVRSceneObject;
import org.gearvrf.GVRTransform;
import org.gearvrf.utility.Log;
import org.joml.Quaternionf;

/** Rotation animation. */
public class GVRRotationByAxisAnimation extends GVRTransformAnimation
{
<<<<<<< HEAD
    private final float mAngle, mX, mY, mZ;
=======
    private final float mAngle, mAxisX, mAxisY, mAxisZ;
>>>>>>> 6b949405
    private final Quaternionf mStartRotation = new Quaternionf();

    /**
     * Use {@link GVRTransform#rotateByAxis(float, float, float, float)} to do
     * an animated rotation about a specific axis.
     * 
     * @param target
     *            {@link GVRTransform} to animate.
     * @param duration
     *            The animation duration, in seconds.
     * @param angle
     *            the rotation angle, in degrees
     * @param x
     *            the normalized axis x component
     * @param y
     *            the normalized axis y component
     * @param z
     *            the normalized axis z component
     */
    public GVRRotationByAxisAnimation(GVRTransform target, float duration,
            float angle, float x, float y, float z)
    {
        super(target, duration);
        mAngle = angle;
<<<<<<< HEAD
        mX = x;
        mY = y;
        mZ = z;
=======
        mAxisX = x;
        mAxisY = y;
        mAxisZ = z;
>>>>>>> 6b949405
        mStartRotation.set(mRotation);
    }

    /**
     * Use {@link GVRTransform#rotateByAxis(float, float, float, float)} to do
     * an animated rotation about a specific axis.
     * 
     * @param target
     *            {@link GVRSceneObject} containing a {@link GVRTransform}
     * @param duration
     *            The animation duration, in seconds.
     * @param angle
     *            the rotation angle, in degrees
     * @param x
     *            the normalized axis x component
     * @param y
     *            the normalized axis y component
     * @param z
     *            the normalized axis z component
     */
    public GVRRotationByAxisAnimation(GVRSceneObject target, float duration,
            float angle, float x, float y, float z)
    {
        this(target.getTransform(), duration, angle, x, y, z);
    }

    @Override
    protected void animate(GVRHybridObject target, float ratio)
    {
        float angle = ratio * mAngle;

        mRotation.fromAxisAngleDeg(mAxisX, mAxisY, mAxisZ, angle);
        mRotation.mul(mStartRotation);
<<<<<<< HEAD
        super.animate(ratio);
=======
        mTransform.setRotation(mRotation.w, mRotation.x, mRotation.y, mRotation.z);
        if (sDebug)
        {
            Log.d("ANIMATION", "%s angle = %f", getClass().getSimpleName(), angle);
        }
>>>>>>> 6b949405
    }
}<|MERGE_RESOLUTION|>--- conflicted
+++ resolved
@@ -24,11 +24,9 @@
 /** Rotation animation. */
 public class GVRRotationByAxisAnimation extends GVRTransformAnimation
 {
-<<<<<<< HEAD
-    private final float mAngle, mX, mY, mZ;
-=======
+
     private final float mAngle, mAxisX, mAxisY, mAxisZ;
->>>>>>> 6b949405
+
     private final Quaternionf mStartRotation = new Quaternionf();
 
     /**
@@ -53,15 +51,11 @@
     {
         super(target, duration);
         mAngle = angle;
-<<<<<<< HEAD
-        mX = x;
-        mY = y;
-        mZ = z;
-=======
+
         mAxisX = x;
         mAxisY = y;
         mAxisZ = z;
->>>>>>> 6b949405
+
         mStartRotation.set(mRotation);
     }
 
@@ -95,14 +89,12 @@
 
         mRotation.fromAxisAngleDeg(mAxisX, mAxisY, mAxisZ, angle);
         mRotation.mul(mStartRotation);
-<<<<<<< HEAD
-        super.animate(ratio);
-=======
+
         mTransform.setRotation(mRotation.w, mRotation.x, mRotation.y, mRotation.z);
         if (sDebug)
         {
             Log.d("ANIMATION", "%s angle = %f", getClass().getSimpleName(), angle);
         }
->>>>>>> 6b949405
+
     }
 }