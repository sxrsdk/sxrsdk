--- conflicted
+++ resolved
@@ -667,21 +667,6 @@
                 mSplashScreen = null;
             }
 
-<<<<<<< HEAD
-            try {
-                GVRViewManager.this.getEventManager().sendEvent(mScript, IScriptEvents.class, "onEarlyInit",
-                        GVRViewManager.this);
-
-                GVRViewManager.this.getEventManager().sendEvent(mScript, IScriptEvents.class, "onInit",
-                        GVRViewManager.this);
-            } catch (Throwable t) {
-                t.printStackTrace();
-                mActivity.finish();
-
-                // Just to be safe ...
-                mFrameHandler = splashFrames;
-                firstFrame = null;
-=======
             runOnTheFrameworkThread(new Runnable() {
                 @Override
                 public void run() {
@@ -706,7 +691,6 @@
                         GVRViewManager.this.runOnGlThread(new Runnable() {
                             public void run() {
                                 mActivity.finish();
->>>>>>> a077ac47
 
                                 // Just to be safe ...
                                 mFrameHandler = splashFrames;
@@ -715,11 +699,6 @@
                         });
                     }
 
-<<<<<<< HEAD
-            // Trigger event "onAfterInit" for post-processing of scene graph
-            // after initialization.
-            GVRViewManager.this.getEventManager().sendEvent(mScript, IScriptEvents.class, "onAfterInit");
-=======
                     // Trigger event "onAfterInit" for post-processing of scene
                     // graph after initialization.
                     GVRViewManager.this.getEventManager().sendEvent(
@@ -727,7 +706,6 @@
                             "onAfterInit");
                 }
             });
->>>>>>> a077ac47
 
             if (mSplashScreen == null) {
                 // No splash screen, notify main scene now.
@@ -753,14 +731,9 @@
             // splash screen post-init animations
             long currentTime = doMemoryManagementAndPerFrameCallbacks();
 
-<<<<<<< HEAD
-            if (mSplashScreen != null && currentTime >= mSplashScreen.mTimeout) {
-                if (mSplashScreen.closeRequested() || mScript.getSplashMode() == SplashMode.AUTOMATIC) {
-=======
             if (mSplashScreen != null && (currentTime >= mSplashScreen.mTimeout || mSplashScreen.closeRequested())) {
                 if (mSplashScreen.closeRequested()
                         || mScript.getSplashMode() == SplashMode.AUTOMATIC) {
->>>>>>> a077ac47
 
                     final SplashScreen splashScreen = mSplashScreen;
                     new GVROpacityAnimation(mSplashScreen, mScript.getSplashFadeTime(), 0) //
@@ -802,17 +775,6 @@
 
             doMemoryManagementAndPerFrameCallbacks();
 
-<<<<<<< HEAD
-            try {
-                GVRViewManager.this.getEventManager().sendEvent(mScript, IScriptEvents.class, "onStep");
-
-                // Issue "onStep" to the scene
-                GVRViewManager.this.getEventManager().sendEvent(mMainScene, ISceneEvents.class, "onStep");
-            } catch (final Exception exc) {
-                Log.e(TAG, "Exception from onStep: %s", exc.toString());
-                exc.printStackTrace();
-            }
-=======
             runOnTheFrameworkThread(new Runnable() {
                 public void run() {
                     try {
@@ -827,7 +789,6 @@
                     }
                 }
             });
->>>>>>> a077ac47
         }
 
         @Override
@@ -843,14 +804,6 @@
     // If there is no splash screen, it is called after GVRScript.onInit()
     // returns.
     private void notifyMainSceneReady() {
-<<<<<<< HEAD
-        // Initialize the main scene
-        GVRViewManager.this.getEventManager().sendEvent(mMainScene, ISceneEvents.class, "onInit", GVRViewManager.this,
-                mMainScene);
-
-        // Late-initialize the main scene
-        GVRViewManager.this.getEventManager().sendEvent(mMainScene, ISceneEvents.class, "onAfterInit");
-=======
         runOnTheFrameworkThread(new Runnable() {
             @Override
             public void run() {
@@ -865,7 +818,6 @@
                         "onAfterInit");
             }
         });
->>>>>>> a077ac47
     }
 
     /**
