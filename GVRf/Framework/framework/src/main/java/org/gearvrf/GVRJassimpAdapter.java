--- conflicted
+++ resolved
@@ -438,7 +438,6 @@
         public BoneCollector()
         {
         }
-<<<<<<< HEAD
 
         public List<String> getBoneNames() { return mBoneNames; }
 
@@ -460,29 +459,6 @@
                 {
                     GVRSceneObject parent = obj.getParent();
 
-=======
-
-        public List<String> getBoneNames() { return mBoneNames; }
-
-        @Override
-        public boolean visit(GVRSceneObject obj)
-        {
-            String nodeName = obj.getName();
-
-            if (!"".equals(nodeName))
-            {
-                AiBone aiBone = mBoneMap.get(nodeName);
-
-                if (mBoneNames.contains(nodeName))    // duplicate bone ID
-                {
-                    Log.e("BONE", "Multiple bones with the same name: " + nodeName);
-                    return true;
-                }
-                if (aiBone == null)
-                {
-                    GVRSceneObject parent = obj.getParent();
-
->>>>>>> 21a01fc8
                     if (obj.getChildrenCount() == 0)
                     {
                         return true;
@@ -522,21 +498,12 @@
             return true;
         }
     };
-<<<<<<< HEAD
 
     public void createAnimation(AiAnimation aiAnim, GVRSceneObject target, GVRAnimator animator)
     {
         Map<String, GVRAnimationChannel> animMap = new HashMap<>();
         float duration =  (float) (aiAnim.getDuration() / aiAnim.getTicksPerSecond());
 
-=======
-
-    public void createAnimation(AiAnimation aiAnim, GVRSceneObject target, GVRAnimator animator)
-    {
-        Map<String, GVRAnimationChannel> animMap = new HashMap<>();
-        float duration =  (float) (aiAnim.getDuration() / aiAnim.getTicksPerSecond());
-
->>>>>>> 21a01fc8
         for (AiNodeAnim aiNodeAnim : aiAnim.getChannels())
         {
             String nodeName = aiNodeAnim.getNodeName();
@@ -544,31 +511,11 @@
 
             animMap.put(nodeName, channel);
         }
-<<<<<<< HEAD
-        /*
-         * if there was a skinned mesh the bone map acts as a lookup
-         * table that maps bone names to their corresponding AiBone objects.
-         * The BoneCollector constructs the skeleton from the bone names in
-         * the map and the scene nodes, attempting to connect bones
-         * where there are gaps to produce a complete skeleton.
-         * Then it attaches the corresponding animation channels
-         * (based on bone name) to the skeleton animation.
-         */
-        if (!mBoneMap.isEmpty())
-        {
-            BoneCollector nodeProcessor = new BoneCollector();
+        if (mSkeleton != null)
+        {
             GVRSkeletonAnimation anim = new GVRSkeletonAnimation(aiAnim.getName(), target, duration);
 
-            target.forAllDescendants(nodeProcessor);
-            List<String> boneNames = nodeProcessor.getBoneNames();
-            mSkeleton = anim.createSkeleton(boneNames);
-=======
-        if (mSkeleton != null)
-        {
-            GVRSkeletonAnimation anim = new GVRSkeletonAnimation(aiAnim.getName(), target, duration);
-
             anim.setSkeleton(mSkeleton, null);
->>>>>>> 21a01fc8
             attachBoneAnimations(anim, animMap);
             animator.addAnimation(anim);
         }
@@ -608,7 +555,6 @@
         if (!mBoneMap.isEmpty())
         {
             BoneCollector nodeProcessor = new BoneCollector();
-<<<<<<< HEAD
 
             root.forAllDescendants(nodeProcessor);
             mSkeleton = new GVRSkeleton(root, nodeProcessor.getBoneNames());
@@ -628,27 +574,6 @@
                 {
                     float[] matrixdata = aiBone.getOffsetMatrix(sWrapperProvider);
 
-=======
-
-            root.forAllDescendants(nodeProcessor);
-            mSkeleton = new GVRSkeleton(root, nodeProcessor.getBoneNames());
-            GVRPose bindPose = new GVRPose(mSkeleton);
-            Matrix4f bindPoseMtx = new Matrix4f();
-            GVRSceneObject skelRoot = mSkeleton.getOwnerObject().getParent();
-            Matrix4f rootMtx = skelRoot.getTransform().getModelMatrix4f();
-
-            rootMtx.invert();
-            for (int boneId = 0; boneId < mSkeleton.getNumBones(); ++boneId)
-            {
-                String boneName = mSkeleton.getBoneName(boneId);
-                AiBone aiBone = mBoneMap.get(boneName);
-                GVRSceneObject bone = mSkeleton.getBone(boneId);
-
-                if (aiBone != null)
-                {
-                    float[] matrixdata = aiBone.getOffsetMatrix(sWrapperProvider);
-
->>>>>>> 21a01fc8
                     bindPoseMtx.set(matrixdata);
                     bindPoseMtx.invert();
                     bindPose.setWorldMatrix(boneId, bindPoseMtx);
@@ -667,86 +592,6 @@
             mSkeleton.setBindPose(bindPose);
         }
     }
-<<<<<<< HEAD
-
-    private void attachBoneAnimations(GVRSkeletonAnimation skelAnim, Map<String, GVRAnimationChannel> animMap)
-    {
-        GVRPose bindPose = mSkeleton.getBindPose();
-        Matrix4f bindPoseMtx = new Matrix4f();
-        Vector3f vec = new Vector3f();
-        final float EPSILON = 0.00001f;
-
-        for (int boneId = 0; boneId < mSkeleton.getNumBones(); ++boneId)
-        {
-            String boneName = mSkeleton.getBoneName(boneId);
-            AiBone aiBone = mBoneMap.get(boneName);
-            GVRAnimationChannel channel = animMap.get(boneName);
-
-            if (aiBone != null)
-            {
-                bindPose.getWorldMatrix(boneId, bindPoseMtx);
-                bindPoseMtx.getScale(vec);
-                if (channel != null)
-                {
-                    skelAnim.addChannel(boneName, channel);
-                    animMap.remove(boneName);
-                    /*
-                     * This is required because of a bug in the FBX importer
-                     * which does not scale the animations to match the bind pose
-                     */
-                    if (boneId == 0)
-                    {
-                        bindPoseMtx.getScale(vec);
-                        float delta = vec.lengthSquared();
-                        delta = 3.0f - delta;
-                        if (Math.abs(delta) > EPSILON)
-                        {
-                            fixKeys(channel, vec);
-                        }
-                    }
-                }
-            }
-            else
-            {
-                Log.e("BONE", "no bind pose matrix for bone %s", boneName);
-                if (channel != null)
-                {
-                    skelAnim.addChannel(boneName, channel);
-                    animMap.remove(boneName);
-                }
-            }
-        }
-    }
-
-    /*
-     * Some FBX files are exported as centimeters. Assimp does not correctly compute the scale keys.
-     * They should include the scaling from the bind pose since the animations are NOT relative
-     * to the bind pose.
-     */
-    private void fixKeys(GVRAnimationChannel channel, Vector3f scaleFactor)
-    {
-        float[] temp = new float[3];
-        for (int i = 0; i < channel.getNumPosKeys(); ++i)
-        {
-            float time = (float) channel.getPosKeyTime(i);
-            channel.getPosKeyVector(i, temp);
-            temp[0] *= scaleFactor.x;
-            temp[1] *= scaleFactor.y;
-            temp[2] *= scaleFactor.z;
-            channel.setPosKeyVector(i, time, temp);
-        }
-        for (int i = 0; i < channel.getNumScaleKeys(); ++i)
-        {
-            float time = (float) channel.getScaleKeyTime(i);
-            channel.getScaleKeyVector(i, temp);
-            temp[0] *= scaleFactor.x;
-            temp[1] *= scaleFactor.y;
-            temp[2] *= scaleFactor.z;
-            channel.setScaleKeyVector(i, time, temp);
-        }
-    }
-
-=======
 
     private void attachBoneAnimations(GVRSkeletonAnimation skelAnim, Map<String, GVRAnimationChannel> animMap)
     {
@@ -825,7 +670,6 @@
         }
     }
 
->>>>>>> 21a01fc8
     private GVRAnimationChannel createAnimChannel(AiNodeAnim aiNodeAnim, float ticksPerSec)
     {
         GVRAnimationChannel channel = new GVRAnimationChannel(aiNodeAnim.getNodeName(), aiNodeAnim.getNumPosKeys(),
@@ -854,7 +698,6 @@
                 }
             }
             channel.resizePosKeys(nextIndex);
-<<<<<<< HEAD
         }
 
         if (aiNodeAnim.getNumRotKeys() > 0)
@@ -895,28 +738,6 @@
                 }
             }
             channel.resizeScaleKeys(nextIndex);
-=======
-        }
-
-        if (aiNodeAnim.getNumRotKeys() > 0)
-        {
-            Quaternionf currot = aiNodeAnim.getRotKeyQuaternion(0, sWrapperProvider);
-            int nextIndex = 1;
-
-            t = (float) aiNodeAnim.getRotKeyTime(0) / ticksPerSec;
-            channel.setRotKeyQuaternion(0, t, currot);
-            for (i = 1; i < aiNodeAnim.getNumRotKeys(); ++i)
-            {
-                Quaternionf rot = aiNodeAnim.getRotKeyQuaternion(i, sWrapperProvider);
-                if (!isEqual(rot, currot))
-                {
-                    t = (float) aiNodeAnim.getRotKeyTime(i) / ticksPerSec;
-                    channel.setRotKeyQuaternion(nextIndex++, t, rot);
-                    currot = rot;
-                }
-            }
-            channel.resizeRotKeys(nextIndex);
->>>>>>> 21a01fc8
         }
         return channel;
     }
@@ -925,7 +746,6 @@
     {
         final float EPSILON = 0.0001f;
 
-<<<<<<< HEAD
         for (int i = 0; i < arr1.length; ++i)
         {
             if (Math.abs(arr2[i] - arr1[i]) > EPSILON)
@@ -947,55 +767,6 @@
         return true;
     }
 
-=======
-        if (aiNodeAnim.getNumScaleKeys() > 0)
-        {
-            int nextIndex = 1;
-            float[] curscale = aiNodeAnim.getScaleKeyVector(0, sWrapperProvider);
-
-            t = (float) aiNodeAnim.getScaleKeyTime(0) / ticksPerSec;
-            channel.setScaleKeyVector(0, t, curscale);
-            for (i = 1; i < aiNodeAnim.getNumScaleKeys(); ++i)
-            {
-                float[] scale = aiNodeAnim.getScaleKeyVector(i, sWrapperProvider);
-
-                if (!isEqual(scale, curscale))
-                {
-                    t = (float) aiNodeAnim.getScaleKeyTime(i) / ticksPerSec;
-                    channel.setScaleKeyVector(nextIndex++, t, scale);
-                }
-            }
-            channel.resizeScaleKeys(nextIndex);
-        }
-        return channel;
-    }
-
-    private boolean isEqual(float[] arr1, float[] arr2)
-    {
-        final float EPSILON = 0.0001f;
-
-        for (int i = 0; i < arr1.length; ++i)
-        {
-            if (Math.abs(arr2[i] - arr1[i]) > EPSILON)
-            {
-                return false;
-            }
-        }
-        return true;
-    }
-
-    private boolean isEqual(Quaternionf q1, Quaternionf q2)
-    {
-        final float EPSILON = 0.00001f;
-
-        if (Math.abs(q1.x - q2.x) > EPSILON) return false;
-        if (Math.abs(q1.y - q2.y) > EPSILON) return false;
-        if (Math.abs(q1.z - q2.z) > EPSILON) return false;
-        if (Math.abs(q1.w - q2.w) > EPSILON) return false;
-        return true;
-    }
-
->>>>>>> 21a01fc8
     private GVRAnimationBehavior convertAnimationBehavior(AiAnimBehavior behavior)
     {
         switch (behavior)
@@ -1095,17 +866,10 @@
         mMaterials = new GVRMaterial[scene.getNumMaterials()];
 
         traverseGraph(model, scene.getSceneRoot(sWrapperProvider), lightList);
-<<<<<<< HEAD
-        if (!doAnimation ||
-            (processAnimations(model, scene, settings.contains(GVRImportSettings.START_ANIMATIONS)) == null))
-        {
-            makeSkeleton(model);
-=======
         makeSkeleton(model);
         if (doAnimation)
         {
             processAnimations(model, scene, settings.contains(GVRImportSettings.START_ANIMATIONS));
->>>>>>> 21a01fc8
         }
         for (Map.Entry<GVRSceneObject, Integer> entry : mNodeMap.entrySet())
         {
@@ -1115,8 +879,6 @@
             if (meshId >= 0)
             {
                 processMesh(request, obj, meshId);
-<<<<<<< HEAD
-=======
             }
         }
         if (modelParent != null)
@@ -1135,32 +897,9 @@
             for (AiAnimation aiAnim : scene.getAnimations())
             {
                 createAnimation(aiAnim, model, animator);
->>>>>>> 21a01fc8
             }
             return animator;
         }
-<<<<<<< HEAD
-        if (modelParent != null)
-        {
-            modelParent.addChildObject(model);
-        }
-    }
-
-    private GVRAnimator processAnimations(GVRSceneObject model, AiScene scene, boolean startAnimations)
-    {
-        List<AiAnimation> animations = scene.getAnimations();
-        if (animations.size() > 0)
-        {
-            GVRAnimator animator = new GVRAnimator(mContext, startAnimations);
-            model.attachComponent(animator);
-            for (AiAnimation aiAnim : scene.getAnimations())
-            {
-                createAnimation(aiAnim, model, animator);
-            }
-            return animator;
-        }
-=======
->>>>>>> 21a01fc8
         return null;
     }
 
@@ -1275,7 +1014,6 @@
         gvrnode.getTransform().setModelMatrix(parMtx);
         return aichild;
     }
-<<<<<<< HEAD
 
     private void findBones(AiMesh aiMesh)
     {
@@ -1283,15 +1021,6 @@
         {
             String boneName = aiBone.getName();
 
-=======
-
-    private void findBones(AiMesh aiMesh)
-    {
-        for (AiBone aiBone : aiMesh.getBones())
-        {
-            String boneName = aiBone.getName();
-
->>>>>>> 21a01fc8
             if (mBoneMap.get(boneName) == null)
             {
                 mBoneMap.put(aiBone.getName(), aiBone);
@@ -1356,7 +1085,6 @@
         else
         {
             Log.v("BONE", "instancing mesh %s", sceneObject.getName());
-<<<<<<< HEAD
         }
         if (gvrMaterial == null)
         {
@@ -1364,15 +1092,6 @@
             gvrMaterial = processMaterial(assetRequest, material, aiMesh);
             mMaterials[aiMesh.getMaterialIndex()] = gvrMaterial;
         }
-=======
-        }
-        if (gvrMaterial == null)
-        {
-            AiMaterial material = mScene.getMaterials().get(aiMesh.getMaterialIndex());
-            gvrMaterial = processMaterial(assetRequest, material, aiMesh);
-            mMaterials[aiMesh.getMaterialIndex()] = gvrMaterial;
-        }
->>>>>>> 21a01fc8
         GVRRenderData renderData = new GVRRenderData(mContext, gvrMaterial);
 
         renderData.setMesh(mesh);
