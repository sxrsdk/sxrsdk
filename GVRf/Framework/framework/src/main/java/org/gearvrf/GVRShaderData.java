--- conflicted
+++ resolved
@@ -94,11 +94,7 @@
     public GVRShaderData(GVRShaderData src, GVRShaderId shaderId)
     {
         super(src.getGVRContext(), NativeShaderData.ctor(shaderId.getUniformDescriptor(src.getGVRContext()),
-<<<<<<< HEAD
                                                          shaderId.getTextureDescriptor(src.getGVRContext())));
-=======
-                shaderId.getTextureDescriptor(src.getGVRContext())));
->>>>>>> 4663c4a9
         GVRShader shader = shaderId.getTemplate(src.getGVRContext());
         GVRShaderManager shaderManager = src.getGVRContext().getShaderManager();
         mShaderId = shaderManager.getShaderType(shaderId.ID);
