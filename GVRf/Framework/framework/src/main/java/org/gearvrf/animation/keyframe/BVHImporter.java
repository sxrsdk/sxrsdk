--- conflicted
+++ resolved
@@ -148,18 +148,8 @@
                 float ypos = Float.parseFloat(words[2]);
                 float zpos = Float.parseFloat(words[3]);
 
-<<<<<<< HEAD
-                if (bonename.length() > 0)    // save position for the bone
-
-                {
-                    mBonePositions.add(boneIndex, new Vector3f(xpos, ypos, zpos));
-                  //  Log.d("BVH", "%s %f %f %f", bonename, xpos, ypos, zpos);
-                }
-
-=======
                 mBonePositions.add(boneIndex, new Vector3f(xpos, ypos, zpos));
 //              Log.d("BVH", "%s %f %f %f", bonename, xpos, ypos, zpos);
->>>>>>> be3b32a9
             }
             else if (opcode.equals("CHANNELS"))
             {
@@ -256,13 +246,7 @@
                     pose.setLocalRotation(boneIndex, q.x, q.y, q.z, q.w);
                     boneIndex++;
                     bvhboneIndex++;
-<<<<<<< HEAD
-
-                   // Log.d("BVH", "%s %f %f %f %f", bvhboneIndex, q.x, q.y, q.z, q.w);
-
-=======
-                    //Log.d("BVH", "%s %f %f %f %f", bvhboneIndex, q.x, q.y, q.z, q.w);
->>>>>>> be3b32a9
+
                 }
                 else
                 {
@@ -358,24 +342,7 @@
                     posKeys[f + 2] = y;
                     posKeys[f + 3] = z;
                     i += 3;
-<<<<<<< HEAD
-                    q.rotationZ(z * (float) Math.PI / 180);
-                    q.rotateX(x * (float) Math.PI / 180);
-                    q.rotateY(y * (float) Math.PI / 180);
-                    q.normalize();
-                    bindpose.getLocalRotation(boneIndex, b);
-                    q.mul(b);
-                    int f = 5 * frameIndex;
-                    rotKeys[f++] = curTime;
-                    rotKeys[f++] = q.x;
-                    rotKeys[f++] = q.y;
-                    rotKeys[f++] = q.z;
-                    rotKeys[f] = q.w;
-                    boneIndex++;
-
-                   // Log.d("BVH", "%s %f %f %f %f", bonename, q.x, q.y, q.z, q.w);
-=======
->>>>>>> be3b32a9
+
                 }
                 rotKeys = rotKeysPerBone.get(boneIndex);
                 z = Float.parseFloat(words[i]);        // Z, Y, X rotation angles
