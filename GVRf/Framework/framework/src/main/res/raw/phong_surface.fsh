--- conflicted
+++ resolved
@@ -1,76 +1,39 @@
 @MATERIAL_UNIFORMS
 
-<<<<<<< HEAD
-layout(set = 0, binding = 10) uniform sampler2D diffuseTexture;
+layout(set = 1, binding = 10) uniform sampler2D diffuseTexture;
 
 #ifdef HAS_ambientTexture
 layout(location = 11) in vec2 ambient_coord;
-layout(set = 0, binding = 11) uniform sampler2D ambientTexture;
-=======
-#ifdef HAS_ambientTexture
-layout(location = 11) in vec2 ambient_coord;
->>>>>>> 4e6a7d23
+layout(set = 1, binding = 11) uniform sampler2D ambientTexture;
+
 #endif
 
 #ifdef HAS_specularTexture
 layout(location = 12) in vec2 specular_coord;
-<<<<<<< HEAD
-layout(set = 0, binding = 12) uniform sampler2D specularTexture;
-=======
->>>>>>> 4e6a7d23
+layout(set = 1, binding = 12) uniform sampler2D specularTexture;
 #endif
 
 #ifdef HAS_emissiveTexture
 layout(location = 13) in vec2 emissive_coord;
-<<<<<<< HEAD
-layout(set = 0, binding = 13) uniform sampler2D emissiveTexture;
-=======
->>>>>>> 4e6a7d23
+layout(set = 1, binding = 13) uniform sampler2D emissiveTexture;
 #endif
 
 #ifdef HAS_lightmapTexture
 layout(location = 14) in vec2 lightmap_coord;
-<<<<<<< HEAD
-layout(set = 0, binding = 14) uniform sampler2D lightmapTexture;
-=======
->>>>>>> 4e6a7d23
+layout(set = 1, binding = 14) uniform sampler2D lightmapTexture;
 #endif
 
 #ifdef HAS_opacityTexture
 layout(location = 15) in vec2 opacity_coord;
-<<<<<<< HEAD
-layout(set = 0, binding = 15) uniform sampler2D opacityTexture;
-=======
->>>>>>> 4e6a7d23
+layout(set = 1, binding = 15) uniform sampler2D opacityTexture;
 #endif
 
 #ifdef HAS_normalTexture
 layout(location = 16) in vec2 normal_coord;
-<<<<<<< HEAD
-layout(set = 0, binding = 16) uniform sampler2D normalTexture;
+layout(set = 1, binding = 16) uniform sampler2D normalTexture;
+
 #ifdef HAS_a_tangent
 layout(location = 4) in mat3 tangent_matrix;
-#endif
-=======
-
-#ifdef HAS_a_tangent
-layout(location = 7) in mat3 tangent_matrix;
-#endif
-#endif
-
-layout(set = 0, binding = 10) uniform sampler2D diffuseTexture;
-layout(set = 0, binding = 11) uniform sampler2D ambientTexture;
-layout(set = 0, binding = 12) uniform sampler2D specularTexture;
-layout(set = 0, binding = 13) uniform sampler2D opacityTexture;
-layout(set = 0, binding = 14) uniform sampler2D lightmapTexture;
-layout(set = 0, binding = 15) uniform sampler2D emissiveTexture;
-
-#ifdef HAS_normalTexture
-layout(set = 0, binding = 16) uniform sampler2D normalTexture;
-layout(location = 16) in vec2 normal_coord;
-
-#ifdef HAS_a_tangent
-layout(location = 7) in mat3 tangent_matrix;
 #endif
 
 mat3 calculateTangentMatrix()
@@ -91,7 +54,6 @@
     return mat3(t * invmax, b * invmax, viewspace_normal);
 #endif
 }
->>>>>>> 4e6a7d23
 #endif
 
 struct Surface
@@ -157,13 +119,8 @@
 	viewspaceNormal = viewspace_normal;
 #endif
 
-<<<<<<< HEAD
-#ifdef HAS_lightMapTexture
-	vec2 lmap_coord = (lightmap_coord * lightmap_scale) + lightmap_offset;
-=======
 #ifdef HAS_lightmapTexture
 	vec2 lmap_coord = (lightmap_coord * u_lightmap_scale) + u_lightmap_offset;
->>>>>>> 4e6a7d23
 	diffuse *= texture(lightmapTexture, vec2(lmap_coord.x, 1 - lmap_coord.y);
 	return Surface(viewspaceNormal, ambient, vec4(0.0, 0.0, 0.0, 0.0), specular, diffuse);
 #else
