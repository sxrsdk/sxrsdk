--- conflicted
+++ resolved
@@ -36,34 +36,6 @@
     {
     }
 
-<<<<<<< HEAD
-=======
-
-    Mesh *Mesh::createBoundingBox()
-    {
-        Mesh *mesh = new Mesh("float3 a_position");
-        getBoundingVolume(); // Make sure bounding_volume is valid
-
-        glm::vec3 min_corner = bounding_volume.min_corner();
-        glm::vec3 max_corner = bounding_volume.max_corner();
-        float min_x = min_corner[0];
-        float min_y = min_corner[1];
-        float min_z = min_corner[2];
-        float max_x = max_corner[0];
-        float max_y = max_corner[1];
-        float max_z = max_corner[2];
-        float positions[24] =
-                {min_x, min_y, min_z, max_x, min_y, min_z, min_x, max_y, min_z, max_x, max_y, min_z,
-                 min_x, min_y, max_z, max_x, min_y, max_z, min_x, max_y, max_z, max_x, max_y,
-                 max_z};
-        unsigned short indices[] =
-                {0, 2, 1, 1, 2, 3, 1, 3, 7, 1, 7, 5, 4, 5, 6, 5, 7, 6, 0, 6, 2, 0, 4, 6, 0, 1, 5, 0,
-                 5, 4, 2, 7, 3, 2, 6, 7};
-        mesh->setVertices(positions, sizeof(positions) / (8 * sizeof(float)));
-        mesh->setTriangles(indices, sizeof(indices) / (sizeof(short)));
-        return mesh;
-    }
->>>>>>> 4e6a7d23
 
 // an array of size:6 with Xmin, Ymin, Zmin and Xmax, Ymax, Zmax values
     const BoundingVolume &Mesh::getBoundingVolume()
