--- conflicted
+++ resolved
@@ -158,25 +158,8 @@
     void bindShader(Scene* scene);
     void setDirty(u_short dirty);
 
-<<<<<<< HEAD
     bool isDirty(u_short bit){
         return *dirty_flag_ & bit;
-=======
-    bool isDirty(){
-        return *dirty_flag_;
-    }
-
-    void adjustRenderingOrderForTransparency();
-
-    Light* light() const {
-        return light_;
-    }
-
-    void set_light(Light* light) {
-        light_ = light;
-        use_light_ = true;
-        hash_code_dirty_ = true;
->>>>>>> af0873aa
     }
 
     void enable_light() {
@@ -366,6 +349,8 @@
         LOGD("SHADER: RenderData:setNativeShader %d %p", shaderid, this);
         render_pass_list_[pass]->set_shader(shaderid);
     }
+
+    void adjustRenderingOrderForTransparency();
 
     int             get_shader(int pass =0) const { return render_pass_list_[pass]->get_shader(); }
     std::string     getHashCode();
