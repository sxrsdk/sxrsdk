/* Copyright 2015 Samsung Electronics Co., LTD
 *
 * Licensed under the Apache License, Version 2.0 (the "License");
 * you may not use this file except in compliance with the License.
 * You may obtain a copy of the License at
 *
 *     http://www.apache.org/licenses/LICENSE-2.0
 *
 * Unless required by applicable law or agreed to in writing, software
 * distributed under the License is distributed on an "AS IS" BASIS,
 * WITHOUT WARRANTIES OR CONDITIONS OF ANY KIND, either express or implied.
 * See the License for the specific language governing permissions and
 * limitations under the License.
 */

/***************************************************************************
 * Renders a scene, a screen.
 ***************************************************************************/

#include <vulkan/vulkan_index_buffer.h>
#include <vulkan/vulkan_vertex_buffer.h>
#include <vulkan/vk_cubemap_image.h>
#include <vulkan/vk_render_to_texture.h>
#include <vulkan/vk_render_target.h>
#include <vulkan/vk_light.h>
#include "renderer.h"
#include "main_sorter.h"
#include "glm/gtc/matrix_inverse.hpp"

#include "objects/scene.h"
#include "vulkan/vulkan_shader.h"
#include "vulkan_renderer.h"
#include "vulkan/vulkan_material.h"
#include "vulkan/vulkan_render_data.h"
#include "vulkan/vk_texture.h"
#include "vulkan/vk_bitmap_image.h"

#include <glslang/Include/Common.h>

namespace gvr {
ShaderData* VulkanRenderer::createMaterial(const char* uniform_desc, const char* texture_desc)
{
    return new VulkanMaterial(uniform_desc, texture_desc);
}

RenderTexture* VulkanRenderer::createRenderTexture(const RenderTextureInfo& renderTextureInfo) {
    return new VkRenderTexture(renderTextureInfo.fboWidth, renderTextureInfo.fboHeight, DEPTH_IMAGE | COLOR_IMAGE, 1, renderTextureInfo.multisamples);
}

RenderTexture* VulkanRenderer::createRenderTexture(int width, int height, int sample_count, int layers, int jdepth_format) {
    return new VkRenderTexture(width, height, DEPTH_IMAGE | COLOR_IMAGE, layers, sample_count);
}

Light* VulkanRenderer::createLight(const char* uniformDescriptor, const char* textureDescriptor)
{
    return new VKLight(uniformDescriptor, textureDescriptor);
}

RenderData* VulkanRenderer::createRenderData()
{
    return new VulkanRenderData();
}

RenderData* VulkanRenderer::createRenderData(RenderData* data)
{
    return new VulkanRenderData(*data);
}

UniformBlock* VulkanRenderer::createTransformBlock(int numMatrices)
{
    std::ostringstream stream;
    stream <<  " uint u_right; uint u_render_mask; uint u_matrix_offset; uint u_pad; mat4 u_matrices[";
    stream << numMatrices;
    stream << ']';
    return VulkanRenderer::createUniformBlock(stream.str().c_str(), TRANSFORM_UBO_INDEX, "Transform_ubo", 0);
}

RenderTarget* VulkanRenderer::createRenderTarget(Scene* scene, bool stereo)
{
    VkRenderTarget* renderTarget = new VkRenderTarget(scene, stereo);
    RenderSorter* sorter = new MainSceneSorter(*this, 0, true);
    renderTarget->setRenderSorter(sorter);
    return renderTarget;
}

RenderTarget* VulkanRenderer::createRenderTarget(RenderTexture* renderTexture, bool isMultiview, bool isStereo)
{
    VkRenderTarget* renderTarget = new VkRenderTarget(renderTexture, isMultiview, isStereo);
    RenderSorter* sorter = new MainSceneSorter(*this, 0, true);
    renderTarget->setRenderSorter(sorter);
    return renderTarget;
}

RenderTarget* VulkanRenderer::createRenderTarget(RenderTexture* renderTexture, const RenderTarget* renderTarget)
{
    VkRenderTarget* vkTarget = new VkRenderTarget(renderTexture, renderTarget);
    RenderSorter* sorter = new MainSceneSorter(*this, 0, true);
    vkTarget->setRenderSorter(sorter);
    return vkTarget;
}

RenderPass* VulkanRenderer::createRenderPass()
{
    return new VulkanRenderPass();
}

UniformBlock* VulkanRenderer::createUniformBlock(const char* desc, int binding, const char* name, int maxelems)
{
    if (maxelems <= 1)
    {
        return new VulkanUniformBlock(desc, binding, name);
    }

    return new VulkanUniformBlock(desc, binding, name, maxelems);
}

Image* VulkanRenderer::createImage(int type, int format)
{
    switch (type)
    {
        case Image::ImageType::BITMAP: return new VkBitmapImage(format);
        case Image::ImageType::CUBEMAP: return new VkCubemapImage(format);
            //    case Image::ImageType::FLOAT_BITMAP: return new GLFloatImage();
    }
    return NULL;
}

Texture* VulkanRenderer::createTexture(int target)
{
    // TODO: where to send the target
    return new VkTexture(static_cast<int>(VK_IMAGE_TYPE_2D));
}

RenderTexture* VulkanRenderer::createRenderTexture(int width, int height, int sample_count,
                                                   int jcolor_format, int jdepth_format, bool resolve_depth,
                                                   const TextureParameters* texture_parameters, int number_views)
{
    return new VkRenderTexture(width, height, DEPTH_IMAGE | COLOR_IMAGE, 1, sample_count);
}

Shader* VulkanRenderer::createShader(int id, const char* signature,
                                     const char* uniformDescriptor, const char* textureDescriptor,
                                     const char* vertexDescriptor, const char* vertexShader,
                                     const char* fragmentShader, const char* matrixCalc)
{
    return new VulkanShader(id, signature, uniformDescriptor, textureDescriptor, vertexDescriptor, vertexShader, fragmentShader, matrixCalc);
}

VertexBuffer* VulkanRenderer::createVertexBuffer(const char* desc, int vcount)
{
    return new VulkanVertexBuffer(desc, vcount);
}

IndexBuffer* VulkanRenderer::createIndexBuffer(int bytesPerIndex, int icount)
{
    return new VulkanIndexBuffer(bytesPerIndex, icount);
}

void VulkanRenderer::updatePostEffectMesh(Mesh* copy_mesh)
{
    float positions[] = { -1.0f, +1.0f, 1.0f,
                          +1.0f, -1.0f, 1.0f,
                          -1.0f, -1.0f, 1.0f,

                          +1.0f, +1.0f, 1.0f,
                          +1.0f, -1.0f, 1.0f,
                          -1.0f, +1.0f, 1.0f,
    };

    float uvs[] = { 0.0f, 1.0f,
                    1.0f, 0.0f,
                    0.0f, 0.0f,

                    1.0f, 1.0f,
                    1.0f, 0.0f,
                    0.0f, 1.0f,
    };

    const int position_size = sizeof(positions)/ sizeof(positions[0]);
    const int uv_size = sizeof(uvs)/ sizeof(uvs[0]);

    copy_mesh->setVertices(positions, position_size);
    copy_mesh->setFloatVec("a_texcoord", uvs, uv_size);
}

void VulkanRenderer::validate(RenderSorter::Renderable& r)
{
    r.material->updateGPU(this);
    r.renderData->updateGPU(this, r.shader);
}


void VulkanRenderer::render(const RenderState& rstate, const RenderSorter::Renderable& r)
{

}

void VulkanRenderer::renderRenderTarget(Scene* scene, jobject javaSceneObject, RenderTarget* renderTarget, ShaderManager* shader_manager,
                                        RenderTexture* post_effect_render_texture_a, RenderTexture* post_effect_render_texture_b){
    std::vector<RenderData*> render_data_list;
    Camera* camera = renderTarget->getCamera();
    RenderState rstate = renderTarget->getRenderState();
    RenderData* post_effects = camera->post_effect_data();
    rstate.scene = scene;
    rstate.shader_manager = shader_manager;
<<<<<<< HEAD
    rstate.u_matrices[VIEW] = camera->getViewMatrix();
    rstate.u_matrices[PROJECTION] = camera->getProjectionMatrix();
=======
    rstate.uniforms.u_view = camera->getViewMatrix();
    rstate.uniforms.u_proj = camera->getProjectionMatrix();
    rstate.uniforms.u_view_inv = glm::inverse(camera->getViewMatrix());
    rstate.javaSceneObject = javaSceneObject;
    rstate.shadow_map = nullptr;
    rstate.lightsChanged = false;
>>>>>>> 7bddc5b2

    if(vulkanCore_->isSwapChainPresent())
        rstate.u_matrices[PROJECTION] = glm::mat4(1,0,0,0,  0,-1,0,0, 0,0,0.5,0, 0,0,0.5,1) * rstate.u_matrices[PROJECTION];
    int postEffectCount = 0;

    if (!rstate.is_shadow)
    {
        rstate.u_render_mask = camera->render_mask();
        rstate.u_right = rstate.u_render_mask & RenderData::RenderMaskBit::Right;
    }

    renderTarget->beginRendering();
    renderTarget->render();
    renderTarget->endRendering();
    VkRenderTarget *vk_renderTarget = static_cast<VkRenderTarget *>(renderTarget);

    if ((post_effects != NULL) &&
        (post_effect_render_texture_a != nullptr) &&
        (post_effects->pass_count() >= 0))
    {

        VkRenderTexture* renderTexture = static_cast<VkRenderTexture*>(post_effect_render_texture_a);
        VkRenderTexture* input_texture = renderTexture;
        vulkanCore_->BuildCmdBufferForRenderData(render_data_list, camera, shader_manager,
                                                 nullptr, renderTexture, false, rstate.is_shadow);

        vulkanCore_->submitCmdBuffer(renderTexture->getFenceObject(), renderTexture->getCommandBuffer());
        vulkanCore_->waitForFence(renderTexture->getFenceObject());

        postEffectCount = post_effects->pass_count();
        // Call Post Effect
        for (int i = 0; i < postEffectCount-1; i++) {
            if (i % 2 == 0)
            {
                renderTexture = static_cast<VkRenderTexture*>(post_effect_render_texture_b);
            }
            else
            {
                renderTexture = static_cast<VkRenderTexture*>(post_effect_render_texture_a);
            }

            if (!renderPostEffectData(rstate,input_texture,post_effects,i))
                return;

            VkCommandBuffer cmdbuffer = renderTexture->getCommandBuffer();
            vulkanCore_->BuildCmdBufferForRenderDataPE(cmdbuffer, rstate.shader_manager,camera, post_effects, renderTexture, i);
            vulkanCore_->submitCmdBuffer(renderTexture->getFenceObject(),cmdbuffer);
            vulkanCore_->waitForFence(renderTexture->getFenceObject());
            input_texture = renderTexture;
        }
        if (!renderPostEffectData(rstate, input_texture, post_effects, postEffectCount - 1))
            return;
        vulkanCore_->BuildCmdBufferForRenderData(render_data_list, camera, shader_manager, renderTarget, nullptr, true, rstate.is_shadow);
        vulkanCore_->submitCmdBuffer(
                static_cast<VkRenderTexture *>(renderTarget->getTexture())->getFenceObject(),
                vk_renderTarget->getCommandBuffer());
    }
    else
    {
        vulkanCore_->BuildCmdBufferForRenderData(render_data_list, camera, shader_manager,
                                                 renderTarget, nullptr, false, rstate.is_shadow);
        vulkanCore_->submitCmdBuffer(
                static_cast<VkRenderTexture *>(renderTarget->getTexture())->getFenceObject(),
                vk_renderTarget->getCommandBuffer());

        // Wait for shadowmap to be rendered
        if(rstate.is_shadow){
            int success = 0;
            while(success != 1){
                success = vulkanCore_->waitForFence(static_cast<VkRenderTexture *>(renderTarget->getTexture())->getFenceObject());
            }
        }

    }

    // Presenting image to swapchain
    if(vulkanCore_->isSwapChainPresent()) {
        vulkanCore_->waitForFence(static_cast<VkRenderTexture *>(renderTarget->getTexture())->getFenceObject());
        vulkanCore_->PresentBackBuffer();
    }

}

    /**
     * Generate shadow maps for all the lights that cast shadows.
     * The scene is rendered from the viewpoint of the light using a
     * special depth shader (GVRDepthShader) to create the shadow map.
     * @see Renderer::renderShadowMap Light::makeShadowMap
     */
    void VulkanRenderer::makeShadowMaps(Scene* scene, jobject javaSceneObject, ShaderManager* shader_manager)
    {
        scene->getLights().makeShadowMaps(scene, javaSceneObject, shader_manager);
    }

}<|MERGE_RESOLUTION|>--- conflicted
+++ resolved
@@ -203,17 +203,9 @@
     RenderData* post_effects = camera->post_effect_data();
     rstate.scene = scene;
     rstate.shader_manager = shader_manager;
-<<<<<<< HEAD
     rstate.u_matrices[VIEW] = camera->getViewMatrix();
     rstate.u_matrices[PROJECTION] = camera->getProjectionMatrix();
-=======
-    rstate.uniforms.u_view = camera->getViewMatrix();
-    rstate.uniforms.u_proj = camera->getProjectionMatrix();
-    rstate.uniforms.u_view_inv = glm::inverse(camera->getViewMatrix());
     rstate.javaSceneObject = javaSceneObject;
-    rstate.shadow_map = nullptr;
-    rstate.lightsChanged = false;
->>>>>>> 7bddc5b2
 
     if(vulkanCore_->isSwapChainPresent())
         rstate.u_matrices[PROJECTION] = glm::mat4(1,0,0,0,  0,-1,0,0, 0,0,0.5,0, 0,0,0.5,1) * rstate.u_matrices[PROJECTION];
