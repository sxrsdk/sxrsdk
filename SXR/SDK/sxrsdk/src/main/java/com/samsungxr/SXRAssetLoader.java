/* Copyright 2015 Samsung Electronics Co., LTD
 *
 * Licensed under the Apache License, Version 2.0 (the "License");
 * you may not use this file except in compliance with the License.
 * You may obtain a copy of the License at
 *
 *     http://www.apache.org/licenses/LICENSE-2.0
 *
 * Unless required by applicable law or agreed to in writing, software
 * distributed under the License is distributed on an "AS IS" BASIS,
 * WITHOUT WARRANTIES OR CONDITIONS OF ANY KIND, either express or implied.
 * See the License for the specific language governing permissions and
 * limitations under the License.
 */

package com.samsungxr;

import android.content.Context;
import android.graphics.Bitmap;
import android.graphics.BitmapFactory;
import android.graphics.Canvas;

import com.samsungxr.SXRAndroidResource.TextureCallback;
import com.samsungxr.animation.SXRAnimator;
import com.samsungxr.asynchronous.SXRAsynchronousResourceLoader;
import com.samsungxr.asynchronous.SXRCompressedTextureLoader;
import com.samsungxr.jassimp.AiIOStream;
import com.samsungxr.jassimp.AiIOSystem;
import com.samsungxr.jassimp.AiTexture;
import com.samsungxr.jassimp.Jassimp;
import com.samsungxr.utility.FileNameUtils;
import com.samsungxr.utility.SXRByteArray;
import com.samsungxr.utility.Log;
import com.samsungxr.utility.ResourceCache;
import com.samsungxr.utility.ResourceCacheBase;
import com.samsungxr.utility.Threads;

import java.io.BufferedInputStream;
import java.io.ByteArrayInputStream;
import java.io.ByteArrayOutputStream;
import java.io.File;
import java.io.FileOutputStream;
import java.io.IOException;
import java.io.InputStream;
import java.io.OutputStream;
import java.lang.reflect.InvocationTargetException;
import java.lang.reflect.Method;
import java.net.MalformedURLException;
import java.net.URL;
import java.nio.ByteBuffer;
import java.util.EnumSet;
import java.util.HashMap;
import java.util.List;
import java.util.Map;
import java.util.UUID;

/**
 * {@link SXRAssetLoader} provides methods for importing 3D models and textures.
 * <p>
 * Supports importing models from an application's resources (both
 * {@code assets} and {@code res/raw}), from directories on the device's SD
 * card and URLs on the internet that the application has permission to read.
 */
public final class SXRAssetLoader implements IEventReceiver
{
    /**
     * The priority used by
     * {@link #loadTexture(SXRAndroidResource, SXRAndroidResource.TextureCallback)}
     */
    public static final int DEFAULT_PRIORITY = 0;

    /**
     * The default texture parameter instance for overloading texture methods*
     */
    private final SXRTextureParameters mDefaultTextureParameters;

    /**
     * Loads textures and listens for texture load events.
     * Raises the "onAssetLoaded" event after all textures have been loaded.
     * This listener is NOT attached to the event manager. It is explicitly
     * called by SXRAssetLoader to get around the restriction that SXRContext
     * can only have a single listener for asset events.
     */
    public static class AssetRequest implements IAssetImportEvents
    {
        protected final SXRContext        mContext;
        protected final SXRScene          mScene;
        protected final String            mFileName;
        protected final SXRResourceVolume mVolume;
        protected SXRNode                 mModel = null;
        protected String                  mErrors;
        protected Integer                 mNumTextures;
        protected boolean                 mReplaceScene = false;
        protected boolean                 mCacheEnabled = true;
        protected EnumSet<SXRImportSettings> mSettings = null;
<<<<<<< HEAD
        protected IAssetEvents          mHandler;
=======
>>>>>>> b00976dc

        /**
         * Request to load an asset and add it to the scene.
         * @param model SXRNode to be the root of the loaded asset.
         * @param fileVolume SXRResourceVolume containing path to file
         * @param scene SXRScene to add the asset to.
         * @param replaceScene true to replace entire scene with model, false to add model to scene
         */
        public AssetRequest(SXRNode model, SXRResourceVolume fileVolume, SXRScene scene, boolean replaceScene)
        {
            mScene = scene;
            mContext = model.getSXRContext();
            mNumTextures = 0;
            mFileName = fileVolume.getFullPath();
            mModel = null;
            mErrors = "";
            mReplaceScene = replaceScene;
            mVolume = fileVolume;
            Log.d(TAG, "ASSET: loading %s ...", mFileName);
        }

        public void setHandler(IAssetEvents handler) { mHandler = handler; }
        public boolean isCacheEnabled()         { return mCacheEnabled; }
        public void  useCache(boolean flag)     { mCacheEnabled = true; }
        public SXRContext getContext()          { return mContext; }
        public boolean replaceScene()           { return mReplaceScene; }
        public SXRResourceVolume getVolume()    { return mVolume; }
        public EnumSet<SXRImportSettings> getImportSettings()  { return mSettings; }

        public void setImportSettings(EnumSet<SXRImportSettings> settings)
        {
            mSettings = settings;
        }

        public String getBaseName()
        {
        	String fname = mVolume.getFileName();
            int i = fname.lastIndexOf("/");
            if (i > 0)
            {
                return  fname.substring(i + 1);
            }
            return fname;
        }

        public String getFileName() { return mFileName; }

        /**
         * Disable texture caching
         */
        void disableTextureCache()
        {
            mCacheEnabled = false;
        }

        /**
         * Load a texture asynchronously with a callback.
         * @param request callback that indicates which texture to load
         */
        public void loadTexture(TextureRequest request)
        {
            synchronized (mNumTextures)
            {
                SXRAndroidResource resource = null;
                ++mNumTextures;
                Log.d(TAG, "ASSET: loadTexture %s %d", request.TextureFile, mNumTextures);
                try
                {
                    resource = mVolume.openResource(request.TextureFile);
                    SXRAsynchronousResourceLoader.loadTexture(mContext, mCacheEnabled ? mTextureCache : null,
                                                              request, resource, DEFAULT_PRIORITY, SXRCompressedImage.BALANCED);
                }
                catch (IOException ex)
                {
                    SXRAndroidResource r = new SXRAndroidResource(mContext, R.drawable.white_texture);
                    SXRAsynchronousResourceLoader.loadTexture(mContext, mTextureCache,
                                                              request, r, DEFAULT_PRIORITY, SXRCompressedImage.BALANCED);

                    SXRImage whiteTex = getDefaultImage(mContext);
                    if (whiteTex != null)
                    {
                        request.loaded(whiteTex, null);
                    }
                    onTextureError(request.Texture, ex.getMessage(), request.TextureFile);
                }
            }
        }

        /**
         * Load an embedded RGBA texture from the JASSIMP AiScene.
         * An embedded texture is represented as an AiTexture object in Java.
         * The AiTexture contains the pixel data for the bitmap.
         *
         * @param request TextureRequest for the embedded texture reference.
         *                The filename inside starts with '*' followed
         *                by an integer texture index into AiScene embedded textures
         * @param aitex   Assimp texture containing the pixel data
         * @return SXRTexture made from embedded texture
         */
        public SXRTexture loadEmbeddedTexture(final TextureRequest request, final AiTexture aitex) throws IOException
        {
            SXRAndroidResource resource = null;
            SXRTexture bmapTex = request.Texture;
            SXRImage image;

            Log.d(TAG, "ASSET: loadEmbeddedTexture %s %d", request.TextureFile, mNumTextures);
            Map<String, SXRImage> texCache = SXRAssetLoader.getEmbeddedTextureCache();
            synchronized (mNumTextures)
            {
                ++mNumTextures;
            }
            try
            {
                resource = new SXRAndroidResource(request.TextureFile);
            }
            catch (IOException ex)
            {
                request.failed(ex, resource);
            }
            synchronized (texCache)
            {
                image = texCache.get(request.TextureFile);
                if (image != null)
                {
                    Log.d(TAG, "ASSET: loadEmbeddedTexture found %s", resource.getResourcePath());
                    bmapTex.setImage(image);
                    request.loaded(image, resource);
                    return bmapTex;
                }
                Bitmap bmap;
                if (aitex.getHeight() == 0)
                {
                    ByteArrayInputStream input = new ByteArrayInputStream(aitex.getByteData());
                    bmap = BitmapFactory.decodeStream(input);
                }
                else
                {
                    bmap = Bitmap.createBitmap(aitex.getWidth(), aitex.getHeight(), Bitmap.Config.ARGB_8888);
                    bmap.setPixels(aitex.getIntData(), 0, aitex.getWidth(), 0, 0, aitex.getWidth(), aitex.getHeight());
                }
                SXRBitmapImage bmaptex = new SXRBitmapImage(mContext);
                bmaptex.setFileName(resource.getResourcePath());
                bmaptex.setBitmap(bmap);
                image = bmaptex;
                Log.d(TAG, "ASSET: loadEmbeddedTexture saved %s", resource.getResourcePath());
                texCache.put(request.TextureFile, image);
                bmapTex.setImage(image);
            }
            request.loaded(image, resource);
            return bmapTex;
        }

        /**
         * Called when a model is successfully loaded.* @param context   SXRContext which loaded the model
         * @param model     root node of model hierarchy that was loaded
         * @param modelFile filename of model loaded
         */
        public void onModelLoaded(SXRNode model, String modelFile)
        {
            mModel = model;
            Log.d(TAG, "ASSET: successfully loaded model %s %d", modelFile, mNumTextures);
            mContext.getEventManager().sendEvent(mContext.getAssetLoader(),
                                                 IAssetImportEvents.class,
                                                 "onModelLoaded", model, modelFile);
            mContext.getEventManager().sendEvent(mContext.getAssetLoader(),
                    IAssetEvents.class,
                    "onModelLoaded", mContext, model, modelFile);
            mContext.getEventManager().sendEvent(mContext,
                                                 IAssetEvents.class,
                                                 "onModelLoaded", mContext, model, modelFile);
            if (mNumTextures == 0)
            {
                generateLoadEvent();
            }
            else
            {
                Log.d(TAG, "ASSET: %s has %d outstanding textures", modelFile, mNumTextures);
            }
        }

        /**
         * Called when a texture is successfully loaded.
         * @param texture texture that was loaded
         * @param texFile filename of texture loaded
         */
        public void onTextureLoaded(SXRTexture texture, String texFile)
        {
            mContext.getEventManager().sendEvent(mContext.getAssetLoader(), IAssetImportEvents.class,
                                                 "onTextureLoaded", texture, texFile);
            mContext.getEventManager().sendEvent(mContext.getAssetLoader(), IAssetEvents.class,
                                                 "onTextureLoaded", mContext, texture, texFile);
            mContext.getEventManager().sendEvent(mContext, IAssetEvents.class,
                                                 "onTextureLoaded", mContext, texture, texFile);
            synchronized (mNumTextures)
            {
                Log.e(TAG, "ASSET: Texture: successfully loaded texture %s %d", texFile, mNumTextures);
                if (mNumTextures >= 1)
                {
                    if (--mNumTextures != 0)
                    {
                        return;
                    }
                }
                else
                {
                    return;
                }
            }
            if (mModel != null)
            {
                generateLoadEvent();
            }
        }

        /**
         * Called when a model cannot be loaded.
         * @param context SXRContext which loaded the texture
         * @param error error message
         * @param modelFile filename of model loaded
         */
        public void onModelError(SXRContext context, String error, String modelFile)
        {
            Log.e(TAG, "ASSET: ERROR: model %s did not load %s", modelFile, error);
            mContext.getEventManager().sendEvent(mContext.getAssetLoader(),
                                                 IAssetImportEvents.class,
                                                 "onModelError", mContext, error, modelFile);
            mContext.getEventManager().sendEvent(mContext.getAssetLoader(),
                                                 IAssetEvents.class,
                                                 "onModelError", mContext, error, modelFile);
            mContext.getEventManager().sendEvent(mContext,
                    IAssetEvents.class,
                    "onModelError", mContext, error, modelFile);
            mErrors += error + "\n";
            mModel = null;
            mNumTextures = 0;
            generateLoadEvent();
        }

        /**
         * Called when a texture cannot be loaded.
         * @param texture SXRTexture which failed to load
         * @param error error message
         * @param texFile filename of texture loaded
         */
        public void onTextureError(SXRTexture texture, String texFile, String error)
        {
            mErrors += error + "\n";
            mContext.getEventManager().sendEvent(mContext.getAssetLoader(), IAssetImportEvents.class,
                                                 "onTextureError", texture, texFile, error);
            mContext.getEventManager().sendEvent(mContext.getAssetLoader(), IAssetEvents.class,
                                                 "onTextureError", mContext, error, texFile);
            mContext.getEventManager().sendEvent(mContext, IAssetEvents.class,
                                                 "onTextureError", mContext, error, texFile);
            synchronized (mNumTextures)
            {
                Log.e(TAG, "ASSET: Texture: ERROR cannot load texture %s %d", texFile, mNumTextures);
                if (mNumTextures >= 1)
                {
                    if (--mNumTextures != 0)
                    {
                        return;
                    }
                }
                else
                {
                    return;
                }
            }
            if (mModel != null)
            {
                generateLoadEvent();
            }
        }

        /**
         * Called when the model and all of its textures have loaded.
         * @param model model that was loaded (will be null if model failed to load)
         * @param errors error messages (will be null if no errors)
         * @param modelFile filename of model loaded
         */
        @Override
        public void onAssetLoaded(SXRNode model, String modelFile, String errors)
        {
            mContext.getEventManager().sendEvent(mContext.getAssetLoader(), IAssetImportEvents.class,
                                                 "onAssetLoaded", model, mFileName, errors);
            mContext.getEventManager().sendEvent(mContext.getAssetLoader(), IAssetEvents.class,
                                                 "onAssetLoaded", mContext, model, mFileName, errors);
            mContext.getEventManager().sendEvent(mContext, IAssetEvents.class,
                                                 "onAssetLoaded", mContext, model, mFileName, errors);
        }

        /*
         * Modify the main scene on the GL thread.
         * If replacing the scene, the lights will be cleared on the GL thread.
         * Adding the new node on the GL thread prevents the new lights
         * from being cleared.
         */
        private Runnable mAddToScene = new Runnable()
        {
            public void run()
            {
                SXRNode mainCam = mModel.getNodeByName("MainCamera");
                SXRCameraRig modelCam = (mainCam != null) ? mainCam.getCameraRig() : null;

                if (mReplaceScene)
                {
                    mScene.clear();
                    if (modelCam != null)
                    {
                        SXRCameraRig sceneCam = mScene.getMainCameraRig();
                        sceneCam.getTransform().setModelMatrix(mainCam.getTransform().getLocalModelMatrix());
                        sceneCam.setNearClippingDistance(modelCam.getNearClippingDistance());
                        sceneCam.setFarClippingDistance(modelCam.getFarClippingDistance());
                        sceneCam.setCameraRigType(modelCam.getCameraRigType());
                    }
                }
                if (mModel.getParent() == null)
                {
                    Log.d(TAG, "ASSET: asset %s added to scene", mFileName);
                    mScene.addNode(mModel);
                }
            }
        };

        /**
         * Generate the onAssetLoaded event.
         * Add the model to the scene and start animations.
         */
        private void generateLoadEvent()
        {
            String errors = !"".equals(mErrors) ? mErrors : null;
            synchronized (mNumTextures)
            {
                /*
                 * This prevents it from trying to load textures after the asset has been loaded.
                 */
                mNumTextures = -1;
            }
            if (mModel != null)
            {
                if ((mScene != null))
                {
                    mContext.runOnGlThread(mAddToScene);
                }
                /*
                 * If the model has animations, start them now.
                 */
                SXRAnimator animator = (SXRAnimator) mModel.getComponent(SXRAnimator.getComponentType());
                if ((animator != null) && animator.autoStart())
                {
                    animator.start();
                }
            }
            onAssetLoaded(mModel, mFileName, errors);
<<<<<<< HEAD
            if (mHandler != null)
            {
                mContext.getAssetLoader().getEventReceiver().removeListener(mHandler);
                mHandler = null;
            }
=======
>>>>>>> b00976dc
        }
    }


    /**
     * Texture load callback the generates asset events.
     */
    public static class TextureRequest implements TextureCallback
    {
        public final String TextureFile;
        public final SXRTexture Texture;
        protected SXRTextureParameters mTexParams;
        protected AssetRequest mAssetRequest;
        private final TextureCallback mCallback;


        public TextureRequest(AssetRequest assetRequest, SXRTexture texture, String texFile)
        {
            mAssetRequest = assetRequest;
            TextureFile = makeTexFileName(texFile);
            Texture = texture;
            mCallback = null;
            Log.v("ASSET", "loadTexture " + TextureFile);
        }

        public TextureRequest(SXRAndroidResource resource, SXRTexture texture)
        {
            mAssetRequest = null;
            TextureFile = makeTexFileName(resource.getResourceFilename());
            Texture = texture;
            mCallback = null;
            Log.v("ASSET", "loadTexture " + TextureFile);
        }

        public TextureRequest(SXRAndroidResource resource, SXRTexture texture, TextureCallback callback)
        {
            mAssetRequest = null;
            TextureFile = makeTexFileName(resource.getResourceFilename());
            Texture = texture;
            mCallback = callback;
            Log.v("ASSET", "loadTexture " + TextureFile);
        }

        public void loaded(final SXRImage image, SXRAndroidResource resource)
        {
            SXRContext ctx = Texture.getSXRContext();
            Texture.loaded(image, resource);
            if (mCallback != null)
            {
                mCallback.loaded(image, resource);
            }
            if (mAssetRequest != null)
            {
                mAssetRequest.onTextureLoaded(Texture, TextureFile);
            }
            else
            {
                ctx.getEventManager().sendEvent(ctx, IAssetEvents.class,
                        "onTextureLoaded", ctx, Texture, TextureFile);
            }
        }

        @Override
        public void failed(Throwable t, SXRAndroidResource resource)
        {
            SXRContext ctx = Texture.getSXRContext();
            if (mCallback != null)
            {
                mCallback.failed(t, resource);
            }
            if (mAssetRequest != null)
            {
                mAssetRequest.onTextureError(Texture, t.getMessage(), TextureFile);

                SXRImage whiteTex = getDefaultImage(ctx);
                if (whiteTex != null)
                {
                    Texture.loaded(whiteTex, null);
                }
            }
            ctx.getEventManager().sendEvent(ctx, IAssetEvents.class,
                    "onTextureError", ctx, t.getMessage(), TextureFile);
        }

        @Override
        public boolean stillWanted(SXRAndroidResource androidResource)
        {
            return true;
        }

        private String makeTexFileName(String texfile)
        {
            if (texfile.contains(":") || texfile.startsWith("/") || texfile.startsWith("\\"))
            {
                String assetFile = mAssetRequest.getFileName();
                int i = 0;

                while (assetFile.charAt(i) == texfile.charAt(i))
                {
                    ++i;
                    if ((i >= assetFile.length()) || (i >= texfile.length()))
                    {
                        return texfile;
                    }
                }
                if (i == 0)
                {
                    if (!texfile.startsWith("http"))
                    {
                        i = texfile.lastIndexOf("\\");
                        if (i < 0)
                        {
                            i = texfile.lastIndexOf("/");
                        }
                        if (i < 0)
                        {
                            return texfile;
                        }
                        ++i;
                    }
                }
                return texfile.substring(i);
            }
            return texfile;
        }
    }

    protected SXRContext mContext;
    protected static ResourceCache<SXRImage> mTextureCache = new ResourceCache<SXRImage>();
    protected ResourceCacheBase<SXRMesh> mMeshCache = new ResourceCacheBase<>();
    protected static HashMap<String, SXRImage> mEmbeddedCache = new HashMap<String, SXRImage>();
    protected static SXRBitmapImage mDefaultImage = null;
    protected SXREventReceiver mListeners = null;


    /**
     * When the application is restarted we recreate the texture cache
     * since all of the GL textures have been deleted.
     */
    static
    {
        SXRContext.addResetOnRestartHandler(new Runnable() {

            @Override
            public void run() {
                mTextureCache = new ResourceCache<SXRImage>();
                mEmbeddedCache = new HashMap<String, SXRImage>();
                mDefaultImage = null;
            }
        });
    }

    /**
     * Construct an instance of the asset loader
     * @param context SXRContext to get asset load events
     */
    public SXRAssetLoader(SXRContext context)
    {
        mContext = context;
        mDefaultTextureParameters = new SXRTextureParameters(context);
        mListeners = new SXREventReceiver(this);
    }

    /**
     * Get the embedded texture cache.
     * This is an internal routine used during asset loading for processing
     * embedded textures.
     * @return embedded texture cache
     */
    static Map<String, SXRImage> getEmbeddedTextureCache()
    {
        return mEmbeddedCache;
    }

    /**
     * Get the {@link SXREventReceiver} that listens for asset events
     * @return event receiver for the asset loader
     */
    public SXREventReceiver getEventReceiver() { return mListeners; }

    private static SXRImage getDefaultImage(SXRContext ctx)
    {
        if (mDefaultImage == null)
        {
            try
            {
                Bitmap bmap = Bitmap.createBitmap(32, 32, Bitmap.Config.ARGB_8888);

                Canvas canvas = new Canvas(bmap);
                canvas.drawRGB(0xff, 0xff, 0xff);
                mDefaultImage = new SXRBitmapImage(ctx, bmap);
            }
            catch (Exception ex)
            {
                return null;
            }
        }
        return mDefaultImage;
    }

    /**
     * Loads file placed in the assets folder, as a {@link SXRBitmapImage}
     * with the user provided texture parameters.
     * The bitmap is loaded asynchronously.
     * <p>
     * This method automatically scales large images to fit the GPU's
     * restrictions and to avoid {@linkplain OutOfMemoryError out of memory
     * errors.}
     *
     * @param resource
     *            A stream containing a bitmap texture. The
     *            {@link SXRAndroidResource} class has six constructors to
     *            handle a wide variety of Android resource types. Taking a
     *            {@code SXRAndroidResource} here eliminates six overloads.
     * @param textureParameters
     *            The texture parameter object which has all the values that
     *            were provided by the user for texture enhancement. The
     *            {@link SXRTextureParameters} class has methods to set all the
     *            texture filters and wrap states. If this parameter is nullo,
     *            default texture parameters are used.
     * @return The file as a texture, or {@code null} if the file can not be
     *         decoded into a Bitmap.
     * @see SXRAssetLoader#getDefaultTextureParameters
     */
    public SXRTexture loadTexture(SXRAndroidResource resource,
                                  SXRTextureParameters textureParameters)
    {
        SXRTexture texture = new SXRTexture(mContext, textureParameters);
        TextureRequest request = new TextureRequest(resource, texture);
        SXRAsynchronousResourceLoader.loadTexture(mContext, mTextureCache,
                                                  request, resource, DEFAULT_PRIORITY, SXRCompressedImage.BALANCED);
        return texture;
    }
    /**
     * Loads file placed in the assets folder, as a {@link SXRBitmapImage}
     * with the default texture parameters.
     * The bitmap is loaded asynchronously.
     * @param resource
     *            A stream containing a bitmap texture. The
     *            {@link SXRAndroidResource} class has six constructors to
     *            handle a wide variety of Android resource types. Taking a
     *            {@code SXRAndroidResource} here eliminates six overloads.
     * @return The file as a texture, or {@code null} if the file can not be
     *         decoded into a Bitmap.
     * @see SXRAssetLoader#getDefaultTextureParameters
     */
    public SXRTexture loadTexture(SXRAndroidResource resource)
    {
        SXRTexture texture = new SXRTexture(mContext, mDefaultTextureParameters);
        TextureRequest request = new TextureRequest(resource, texture);
        SXRAsynchronousResourceLoader.loadTexture(mContext, mTextureCache,
                                                  request, resource, DEFAULT_PRIORITY, SXRCompressedImage.BALANCED);
        return texture;
    }

    /**
     * Loads a texture from a resource with a specified priority and quality.
     * <p>
     * The bitmap is loaded asynchronously.
     * This method can detect whether the resource file holds a compressed
     * texture (SXRF currently supports ASTC, ETC2, and KTX formats:
     * applications can add new formats by implementing
     * {@link SXRCompressedTextureLoader}): if the file is not a compressed
     * texture, it is loaded as a normal, bitmapped texture. This format
     * detection adds very little to the cost of loading even a compressed
     * texture, and it makes your life a lot easier: you can replace, say,
     * {@code res/raw/resource.png} with {@code res/raw/resource.etc2} without
     * having to change any code.
     *
     * @param resource
     *            A stream containing a texture file. The
     *            {@link SXRAndroidResource} class has six constructors to
     *            handle a wide variety of Android resource types. Taking a
     *            {@code SXRAndroidResource} here eliminates six overloads.
     * @param texparams
     *            SXRTextureParameters object containing texture sampler attributes.
     * @param callback
     *            Before loading, SXRF may call
     *            {@link SXRAndroidResource.TextureCallback#stillWanted(SXRAndroidResource)
     *            stillWanted()} several times (on a background thread) to give
     *            you a chance to abort a 'stale' load.
     *
     *            Successful loads will call
     *            {@link SXRAndroidResource.Callback#loaded(SXRHybridObject, SXRAndroidResource)
     *            loaded()} on the GL thread;
     *
     *            Any errors will call
     *            {@link SXRAndroidResource.TextureCallback#failed(Throwable, SXRAndroidResource)
     *            failed()}, with no promises about threading.
     *            <p>
     *            This method uses a throttler to avoid overloading the system.
     *            If the throttler has threads available, it will run this
     *            request immediately. Otherwise, it will enqueue the request,
     *            and call
     *            {@link SXRAndroidResource.TextureCallback#stillWanted(SXRAndroidResource)
     *            stillWanted()} at least once (on a background thread) to give
     *            you a chance to abort a 'stale' load.
     * @param priority
     *            This request's priority. Please see the notes on asynchronous
     *            priorities in the <a href="package-summary.html#async">package
     *            description</a>. Also, please note priorities only apply to
     *            uncompressed textures (standard Android bitmap files, which
     *            can take hundreds of milliseconds to load): compressed
     *            textures load so quickly that they are not run through the
     *            request scheduler.
     * @param quality
     *            The compressed texture {@link SXRCompressedImage#mQuality
     *            quality} parameter: should be one of
     *            {@link SXRCompressedImage#SPEED},
     *            {@link SXRCompressedImage#BALANCED}, or
     *            {@link SXRCompressedImage#QUALITY}, but other values are
     *            'clamped' to one of the recognized values. Please note that
     *            this (currently) only applies to compressed textures; normal
     *            bitmapped textures don't take a quality parameter.
     */
    public SXRTexture loadTexture(SXRAndroidResource resource, TextureCallback callback, SXRTextureParameters texparams, int priority, int quality)
    {
        if (texparams == null)
        {
            texparams = mDefaultTextureParameters;
        }
        SXRTexture texture = new SXRTexture(mContext, texparams);
        TextureRequest request = new TextureRequest(resource, texture, callback);
        SXRAsynchronousResourceLoader.loadTexture(mContext, mTextureCache,
                request, resource, priority, quality);
        return texture;
    }

    /**
     * Loads a bitmap texture asynchronously with default priority and quality.
     *
     * This method can detect whether the resource file holds a compressed
     * texture (SXRF currently supports ASTC, ETC2, and KTX formats:
     * applications can add new formats by implementing
     * {@link SXRCompressedTextureLoader}): if the file is not a compressed
     * texture, it is loaded as a normal, bitmapped texture. This format
     * detection adds very little to the cost of loading even a compressed
     * texture, and it makes your life a lot easier: you can replace, say,
     * {@code res/raw/resource.png} with {@code res/raw/resource.etc2} without
     * having to change any code.
     *
     * @param callback
     *            Before loading, SXRF may call
     *            {@link SXRAndroidResource.TextureCallback#stillWanted(SXRAndroidResource)
     *            stillWanted()} several times (on a background thread) to give
     *            you a chance to abort a 'stale' load.
     *
     *            Successful loads will call
     *            {@link SXRAndroidResource.Callback#loaded(SXRHybridObject, SXRAndroidResource)
     *            loaded()} on the GL thread;
     *
     *            any errors will call
     *            {@link SXRAndroidResource.TextureCallback#failed(Throwable, SXRAndroidResource)
     *            failed()}, with no promises about threading.
     *            <p>
     *            This method uses a throttler to avoid overloading the system.
     *            If the throttler has threads available, it will run this
     *            request immediately. Otherwise, it will enqueue the request,
     *            and call
     *            {@link SXRAndroidResource.TextureCallback#stillWanted(SXRAndroidResource)
     *            stillWanted()} at least once (on a background thread) to give
     *            you a chance to abort a 'stale' load.
     * @param resource
     *            Basically, a stream containing a texture file. The
     *            {@link SXRAndroidResource} class has six constructors to
     *            handle a wide variety of Android resource types. Taking a
     *            {@code SXRAndroidResource} here eliminates six overloads.
     */
    public SXRTexture loadTexture(SXRAndroidResource resource, TextureCallback callback)
    {
        SXRTexture texture = new SXRTexture(mContext, mDefaultTextureParameters);
        TextureRequest request = new TextureRequest(resource, texture, callback);
        SXRAsynchronousResourceLoader.loadTexture(mContext, mTextureCache,
                                                  request, resource, DEFAULT_PRIORITY, SXRCompressedImage.BALANCED);
        return texture;
    }

    /**
     * Loads a cubemap texture asynchronously with default priority and quality.
     * <p>
     * This method can only load uncompressed cubemaps. To load a compressed
     * cubemap you can use {@link #loadCompressedCubemapTexture(SXRAndroidResource)}.
     *
     * @param callback
     *            Before loading, SXRF may call
     *            {@link SXRAndroidResource.TextureCallback#stillWanted(SXRAndroidResource)
     *            stillWanted()} several times (on a background thread) to give
     *            you a chance to abort a 'stale' load.
     *
     *            Successful loads will call
     *            {@link SXRAndroidResource.Callback#loaded(SXRHybridObject, SXRAndroidResource)
     *            loaded()} on the GL thread;
     *
     *            any errors will call
     *            {@link SXRAndroidResource.TextureCallback#failed(Throwable, SXRAndroidResource)
     *            failed()}, with no promises about threading.
     *
     *            <p>
     *            This method uses a throttler to avoid overloading the system.
     *            If the throttler has threads available, it will run this
     *            request immediately. Otherwise, it will enqueue the request,
     *            and call
     *            {@link SXRAndroidResource.TextureCallback#stillWanted(SXRAndroidResource)
     *            stillWanted()} at least once (on a background thread) to give
     *            you a chance to abort a 'stale' load.
     * @param resource
     *            Basically, a stream containing a texture file. The
     *            {@link SXRAndroidResource} class has six constructors to
     *            handle a wide variety of Android resource types. Taking a
     *            {@code SXRAndroidResource} here eliminates six overloads.
     */
    public SXRTexture loadCubemapTexture(SXRAndroidResource resource, TextureCallback callback)
    {
        SXRTexture texture = new SXRTexture(mContext, mDefaultTextureParameters);
        TextureRequest request = new TextureRequest(resource, texture, callback);
        SXRAsynchronousResourceLoader.loadCubemapTexture(mContext,
                                                         mTextureCache, request, resource, DEFAULT_PRIORITY,
                                                         SXRCubemapImage.faceIndexMap);
        return texture;
    }

    /**
     * Simple, high-level method to load a cubemap texture asynchronously, for
     * use with {@link SXRMaterial#setMainTexture(SXRTexture)} and
     * {@link SXRMaterial#setTexture(String, SXRTexture)}.
     *
     * @param resource
     *            A stream containing a zip file which contains six bitmaps. The
     *            six bitmaps correspond to +x, -x, +y, -y, +z, and -z faces of
     *            the cube map texture respectively. The default names of the
     *            six images are "posx.png", "negx.png", "posy.png", "negx.png",
     *            "posz.png", and "negz.png", which can be changed by calling
     *            {@link SXRCubemapImage#setFaceNames(String[])}.
     * @return A {@link SXRTexture} that you can pass to methods like
     *         {@link SXRMaterial#setMainTexture(SXRTexture)}
     *
     * @since 3.2
     *
     * @throws IllegalArgumentException
     *             If you 'abuse' request consolidation by passing the same
     *             {@link SXRAndroidResource} descriptor to multiple load calls.
     *             <p>
     *             It's fairly common for multiple nodes to use the same
     *             texture or the same mesh. Thus, if you try to load, say,
     *             {@code R.raw.whatever} while you already have a pending
     *             request for {@code R.raw.whatever}, it will only be loaded
     *             once; the same resource will be used to satisfy both (all)
     *             requests. This "consolidation" uses
     *             {@link SXRAndroidResource#equals(Object)}, <em>not</em>
     *             {@code ==} (aka "reference equality"): The problem with using
     *             the same resource descriptor is that if requests can't be
     *             consolidated (because the later one(s) came in after the
     *             earlier one(s) had already completed) the resource will be
     *             reloaded ... but the original descriptor will have been
     *             closed.
     */
    public SXRTexture loadCubemapTexture(SXRAndroidResource resource)
    {
        SXRTexture texture = new SXRTexture(mContext, mDefaultTextureParameters);
        TextureRequest request = new TextureRequest(resource, texture);
        SXRAsynchronousResourceLoader.loadCubemapTexture(mContext,
                                                         mTextureCache, request, resource, DEFAULT_PRIORITY,
                                                         SXRCubemapImage.faceIndexMap);
        return texture;
    }

    /**
     * Loads a compressed cubemap texture asynchronously with default priority and quality.
     * <p>
     * This method can only load compressed cubemaps. To load an un-compressed
     * cubemap you can use {@link #loadCubemapTexture(SXRAndroidResource)}.
     *
     * @param resource
     *            Basically, a stream containing a texture file. The
     *            {@link SXRAndroidResource} class has six constructors to
     *            handle a wide variety of Android resource types. Taking a
     *            {@code SXRAndroidResource} here eliminates six overloads.
     */
    public SXRTexture loadCompressedCubemapTexture(SXRAndroidResource resource, TextureCallback callback)
    {
        SXRTexture texture = new SXRTexture(mContext, mDefaultTextureParameters);
        TextureRequest request = new TextureRequest(resource, texture, callback);
        SXRAsynchronousResourceLoader.loadCompressedCubemapTexture(mContext,
                                                                   mTextureCache, request, resource, DEFAULT_PRIORITY,
                                                                   SXRCubemapImage.faceIndexMap);
        return texture;
    }

    public SXRTexture loadCompressedCubemapTexture(SXRAndroidResource resource)
    {
        SXRTexture texture = new SXRTexture(mContext, mDefaultTextureParameters);
        TextureRequest request = new TextureRequest(resource, texture);
        SXRAsynchronousResourceLoader.loadCompressedCubemapTexture(mContext,
                                                                   mTextureCache, request, resource, DEFAULT_PRIORITY,
                                                                   SXRCubemapImage.faceIndexMap);
        return texture;
    }

    /**
     * Loads atlas information file placed in the assets folder.
     * <p>
     * Atlas information file contains in UV space the information of offset and
     * scale for each mesh mapped in some atlas texture.
     * The content of the file is at json format like:
     * <p>
     * [ {name: SUN, offset.x: 0.9, offset.y: 0.9, scale.x: 0.5, scale.y: 0.5},
     * {name: EARTH, offset.x: 0.5, offset.y: 0.9, scale.x: 0.5, scale.y: 0.5} ]
     *
     * @param resource
     *            A stream containing a text file on JSON format.
     * @since 3.3
     * @return List of atlas information load.
     */
    public List<SXRAtlasInformation> loadTextureAtlasInformation(SXRAndroidResource resource) throws IOException {

        List<SXRAtlasInformation> atlasInformation
                = SXRAsynchronousResourceLoader.loadAtlasInformation(resource.getStream());
        resource.closeStream();

        return atlasInformation;
    }

    // IO Handler for Jassimp
    static class ResourceStream implements AiIOStream
    {
        protected final SXRAndroidResource resource;
        private final ByteArrayOutputStream output = new ByteArrayOutputStream();

        ResourceStream(SXRResourceVolume v, String path) throws IOException
        {
            resource = v.openResource(path);
            InputStream stream = resource.getStream();
            if (stream == null)
            {
                throw new IOException("Cannot open " + path);
            }
            int read;
            byte[] data = new byte[1024];
            while((read = stream.read(data, 0, data.length)) != -1)
            {
                output.write(data, 0, read);
            }
            output.flush();
            resource.closeStream();
        }

        public int getFileSize() { return output.size(); }

        public boolean read(ByteBuffer buffer)
        {
            if (output.size() > 0)
            {
                buffer.put(output.toByteArray());
                return true;
            }
            return false;
        }
    };

    // IO Handler for Jassimp
    static class ResourceVolumeIO implements AiIOSystem<ResourceStream>
    {
        protected Throwable lastError = null;
        protected final SXRResourceVolume volume;
        protected final HashMap<String, ResourceStream> cache = new HashMap<>();

        ResourceVolumeIO(SXRResourceVolume v)
        {
            volume = v;
        }

        public char getOsSeparator()
        {
            return '/';
        }

        public ResourceStream open(String path, String iomode)
        {
            ResourceStream rs = cache.get(path);
            if (rs != null)
            {
                return rs;
            }
            try
            {
                rs = new ResourceStream(volume, path);
                cache.put(path, rs);
                return rs;
            }
            catch (IOException ex)
            {
                lastError = ex;
                return null;
            }
        }

        public void close(ResourceStream rs)
        {
            cache.remove(rs);
        }

        public boolean exists(String path)
        {
            return open(path, "r") != null;
        }

        public Throwable getLastError() { return lastError; }
    };

    /**
     * Loads a hierarchy of nodes {@link SXRNode} from a 3D model.
     * The model is not added to the current scene.
     * IAssetEvents are emitted to the event listener attached to the context.
     * This function blocks the current thread while loading the model
     * but loads the textures asynchronously in the background.
     * <p>
     * If you are loading large models, you can call {@link #loadModel(SXRNode, SXRResourceVolume, SXRScene)}
     * to load the model asychronously to avoid blocking the main thread.
     * @param filePath
     *            A filename, relative to the root of the volume.
     *            If the filename starts with "sd:" the file is assumed to reside on the SD Card.
     *            If the filename starts with "http:" or "https:" it is assumed to be a URL.
     *            Otherwise the file is assumed to be relative to the "assets" directory.
     *
     * @return A {@link SXRNode} that contains the meshes with textures and bones
     * and animations.
     * @throws IOException if model file cannot be opened
     *
     */
    public SXRNode loadModel(final String filePath) throws IOException
    {
        return loadModel(filePath, (SXRScene) null);
    }

    /**
     * Loads a hierarchy of nodes {@link SXRNode} from a 3D model
     * and adds it to the specified scene.
     * IAssetEvents are emitted to event listener attached to the context.
     * This function blocks the current thread while loading the model
     * but loads the textures asynchronously in the background.
     * <p>
     * If you are loading large models, you can call {@link #loadModel(SXRNode, SXRResourceVolume, SXRScene)}
     * to load the model asychronously to avoid blocking the main thread.
     * @param filePath
     *            A filename, relative to the root of the volume.
     *            If the filename starts with "sd:" the file is assumed to reside on the SD Card.
     *            If the filename starts with "http:" or "https:" it is assumed to be a URL.
     *            Otherwise the file is assumed to be relative to the "assets" directory.
     *
     * @param scene
     *            If present, this asset loader will wait until all of the textures have been
     *            loaded and then it will add the model to the scene.
     *
     * @return A {@link SXRNode} that contains the meshes with textures and bones
     * and animations.
     * @throws IOException
     *
     */
    public SXRNode loadModel(final String filePath, final SXRScene scene) throws IOException
    {
        SXRNode model = new SXRNode(mContext);
        AssetRequest assetRequest = new AssetRequest(model, new SXRResourceVolume(mContext, filePath), scene, false);
        String ext = filePath.substring(filePath.length() - 3).toLowerCase();

        assetRequest.setImportSettings(SXRImportSettings.getRecommendedSettings());
        model.setName(assetRequest.getBaseName());
        if (ext.equals("x3d"))
        {
            loadX3DModel(assetRequest, model);
        }
        else
        {
            loadJassimpModel(assetRequest, model);
        }
        return model;
    }

    /**
     * Loads a hierarchy of nodes {@link SXRNode} from a 3D model
     * replaces the current scene with it.
     * <p>
     * This function blocks the current thread while loading the model
     * but loads the textures asynchronously in the background.
     * IAssetEvents are emitted to the event listener attached to the context.
     * <p>
     * If you are loading large models, you can call {@link #loadScene(SXRNode, SXRResourceVolume, SXRScene, IAssetEvents)}
     * to load the model asychronously to avoid blocking the main thread.     *
     * @param filePath
     *            A filename, relative to the root of the volume.
     *            If the filename starts with "sd:" the file is assumed to reside on the SD Card.
     *            If the filename starts with "http:" or "https:" it is assumed to be a URL.
     *            Otherwise the file is assumed to be relative to the "assets" directory.
     *
     * @param scene
     *            Scene to be replaced with the model.
     *
     * @return A {@link SXRNode} that contains the meshes with textures and bones
     * and animations.
     * @throws IOException
     *
     */
    public SXRNode loadScene(final String filePath, final SXRScene scene) throws IOException
    {
        SXRNode model = new SXRNode(mContext);
        AssetRequest assetRequest = new AssetRequest(model, new SXRResourceVolume(mContext, filePath), scene, true);
        String ext = filePath.substring(filePath.length() - 3).toLowerCase();

        model.setName(assetRequest.getBaseName());
        assetRequest.setImportSettings(SXRImportSettings.getRecommendedSettings());
        if (ext.equals("x3d"))
        {
            loadX3DModel(assetRequest, model);
        }
        else
        {
            loadJassimpModel(assetRequest, model);
        }
        return model;
    }

    /**
     * Loads a hierarchy of nodes {@link SXRNode} from a 3D model
     * replaces the current scene with it.
     * <p>
     * This function loads the model and its textures asynchronously in the background
     * and will return before the model is loaded.
     * IAssetEvents are emitted to event listener attached to the context.
     *
     * @param model
     *          Scene object to become the root of the loaded model.
     *          This node will be named with the base filename of the loaded asset.
     * @param volume
     *            A SXRResourceVolume based on the asset path to load.
     *            This volume will be used as the base for loading textures
     *            and other models contained within the model.
     *            You can subclass SXRResourceVolume to provide custom IO.
     * @param scene
     *            Scene to be replaced with the model.
     * @param handler
     *            IAssetEvents handler to process asset loading events
     * @see #loadModel(SXRNode, SXRResourceVolume, SXRScene)
     */
    public void loadScene(final SXRNode model, final SXRResourceVolume volume, final SXRScene scene, final IAssetEvents handler)
    {
        Threads.spawn(new Runnable()
        {
            public void run()
            {
                AssetRequest assetRequest = new AssetRequest(model, volume, scene, true);
                String filePath = volume.getFullPath();
                String ext = filePath.substring(filePath.length() - 3).toLowerCase();

                getEventReceiver().addListener(handler);
                assetRequest.setImportSettings(SXRImportSettings.getRecommendedSettings());
                getEventReceiver().addListener(handler);
                assetRequest.setHandler(handler);
                model.setName(assetRequest.getBaseName());
                try
                {
                    if (ext.equals("x3d"))
                    {
                        loadX3DModel(assetRequest, model);
                    }
                    else
                    {
                        loadJassimpModel(assetRequest, model);
                    }
                }
                catch (IOException ex)
                {
                    // onModelError is generated in this case
                }
                finally
                {
                    getEventReceiver().removeListener(handler);
                }
            }
        });
    }

    /**
     * Loads a hierarchy of nodes {@link SXRNode} from a 3D model
     * replaces the current scene with it.
     * <p>
     * This function loads the model and its textures asynchronously in the background
     * and will return before the model is loaded.
     * IAssetEvents are emitted to event listener attached to the context.
     *
     * @param model
     *          Scene object to become the root of the loaded model.
     *          This node will be named with the base filename of the loaded asset.
     * @param volume
     *            A SXRResourceVolume based on the asset path to load.
     *            This volume will be used as the base for loading textures
     *            and other models contained within the model.
     *            You can subclass SXRResourceVolume to provide custom IO.
     * @param settings
     *            Import settings controlling how assets are imported
     * @param scene
     *            Scene to be replaced with the model.
     * @param handler
     *            IAssetEvents handler to process asset loading events
     * @see #loadModel(SXRNode, SXRResourceVolume, SXRScene)
     */
    public void loadScene(final SXRNode model, final SXRResourceVolume volume, final EnumSet<SXRImportSettings> settings, final SXRScene scene, final IAssetEvents handler)
    {
        Threads.spawn(new Runnable()
        {
            public void run()
            {
                AssetRequest assetRequest = new AssetRequest(model, volume, scene,  true);
                String filePath = volume.getFullPath();
                String ext = filePath.substring(filePath.length() - 3).toLowerCase();

                assetRequest.setImportSettings(settings);
<<<<<<< HEAD
                assetRequest.setHandler(handler);
=======
>>>>>>> b00976dc
                getEventReceiver().addListener(handler);
                model.setName(assetRequest.getBaseName());
                try
                {
                    if (ext.equals("x3d"))
                    {
                        loadX3DModel(assetRequest, model);
                    }
                    else
                    {
                        loadJassimpModel(assetRequest, model);
                    }
                }
                catch (IOException ex)
                {
                    // onModelError is generated in this case
                }
                finally
                {
                    getEventReceiver().removeListener(handler);
                }
            }
        });
    }

    /**
     * Loads a hierarchy of nodes {@link SXRNode} asymchronously from a 3D model
     * on the volume provided and adds it to the specified scene.
     * <p>
     * and will return before the model is loaded.
     * IAssetEvents are emitted to event listeners attached to the context.
     * The resource volume may reference res/raw in which case all textures
     * and other referenced assets must also come from res/raw. The asset loader
     * cannot load textures from the drawable directory.
     *
     * @param model
     *            A SXRNode to become the root of the loaded model.
     * @param volume
     *            A SXRResourceVolume based on the asset path to load.
     *            This volume will be used as the base for loading textures
     *            and other models contained within the model.
     *            You can subclass SXRResourceVolume to provide custom IO.
     * @param scene
     *            If present, this asset loader will wait until all of the textures have been
     *            loaded and then it will add the model to the scene.
     *
     * @see #loadMesh(SXRAndroidResource.MeshCallback, SXRAndroidResource, int)
     * @see #loadScene(SXRNode, SXRResourceVolume, SXRScene, IAssetEvents)
     */
    public void loadModel(final SXRNode model, final SXRResourceVolume volume, final SXRScene scene)
    {
        Threads.spawn(new Runnable()
        {
            public void run()
            {
                String filePath = volume.getFileName();
                AssetRequest assetRequest = new AssetRequest(model, volume, scene, false);
                String ext = filePath.substring(filePath.length() - 3).toLowerCase();

                model.setName(assetRequest.getBaseName());
                assetRequest.setImportSettings(SXRImportSettings.getRecommendedSettings());
                try
                {
                    if (ext.equals("x3d"))
                    {
                        loadX3DModel(assetRequest, model);
                    }
                    else
                    {
                        loadJassimpModel(assetRequest, model);
                    }
                }
                catch (IOException ex)
                {
                    // onModelError is generated in this case.
                }
            }
        });
    }

    /**
     * Loads a hierarchy of nodes {@link SXRNode} asymchronously from a 3D model
     * on the volume provided and adds it to the specified scene.
     * <p>
     * and will return before the model is loaded.
     * IAssetEvents are emitted to event listeners attached to the context.
     * The resource volume may reference res/raw in which case all textures
     * and other referenced assets must also come from res/raw. The asset loader
     * cannot load textures from the drawable directory.
     *
     * @param model
     *            A SXRNode to become the root of the loaded model.
     * @param volume
     *            A SXRResourceVolume based on the asset path to load.
     *            This volume will be used as the base for loading textures
     *            and other models contained within the model.
     *            You can subclass SXRResourceVolume to provide custom IO.
     * @param settings
     *            Import settings controlling how assets are imported
     * @param scene
     *            If present, this asset loader will wait until all of the textures have been
     *            loaded and then it will add the model to the scene.
     *
     * @see #loadMesh(SXRAndroidResource.MeshCallback, SXRAndroidResource, int)
     * @see #loadScene(SXRNode, SXRResourceVolume, EnumSet, SXRScene, IAssetEvents)
     */
    public void loadModel(final SXRNode model, final SXRResourceVolume volume, final EnumSet<SXRImportSettings> settings, final SXRScene scene)
    {
        Threads.spawn(new Runnable()
        {
            public void run()
            {
                String filePath = volume.getFileName();
                AssetRequest assetRequest = new AssetRequest(model, volume, scene, false);
                String ext = filePath.substring(filePath.length() - 3).toLowerCase();

                model.setName(assetRequest.getBaseName());
                assetRequest.setImportSettings(settings);
                try
                {
                    if (ext.equals("x3d"))
                    {
                        loadX3DModel(assetRequest, model);
                    }
                    else
                    {
                        loadJassimpModel(assetRequest, model);
                    }
                }
                catch (IOException ex)
                {
                    // onModelError is generated in this case.
                }
            }
        });
    }

    /**
     * Loads a hierarchy of nodes {@link SXRNode} from a 3D model.
     * <p>
     * This function blocks the current thread while loading the model
     * but loads the textures asynchronously in the background.
     * IAssetEvents are emitted to the event handler supplied first and then to
     * the event listener attached to the context.
     * <p>
     * If you are loading large models, you can call {@link #loadModel(SXRNode, SXRResourceVolume, SXRScene)}
     * to load the model asychronously to avoid blocking the main thread.
     * @param filePath
     *            A filename, relative to the root of the volume.
     *            If the filename starts with "sd:" the file is assumed to reside on the SD Card.
     *            If the filename starts with "http:" or "https:" it is assumed to be a URL.
     *            Otherwise the file is assumed to be relative to the "assets" directory.
     *            Texture paths are relative to the directory the asset is loaded from.
     *
     * @param handler
     *            IAssetEvents handler to process asset loading events
     *
     * @return A {@link SXRNode} that contains the meshes with textures and bones
     * and animations.
     * @throws IOException
     * @see #loadModel(SXRNode, SXRResourceVolume, SXRScene)
     * @see #loadMesh(SXRAndroidResource.MeshCallback, SXRAndroidResource, int)
     */
    public SXRNode loadModel(String filePath, IAssetEvents handler) throws IOException
    {
        SXRNode model = new SXRNode(mContext);
        SXRResourceVolume   volume = new SXRResourceVolume(mContext, filePath);
        AssetRequest assetRequest = new AssetRequest(model, volume, null, false);
        String ext = filePath.substring(filePath.length() - 3).toLowerCase();

        model.setName(assetRequest.getBaseName());
        getEventReceiver().addListener(handler);
<<<<<<< HEAD
        assetRequest.setHandler(handler);
=======
>>>>>>> b00976dc
        assetRequest.setImportSettings(SXRImportSettings.getRecommendedSettings());
        if (ext.equals("x3d"))
        {
            loadX3DModel(assetRequest, model);
        }
        else
        {
            loadJassimpModel(assetRequest, model);
        }
        getEventReceiver().removeListener(handler);
        return model;
    }


    /**
     * Loads a hierarchy of nodes {@link SXRNode} from a 3D model.
     * <p>
     * This function blocks the current thread while loading the model
     * but loads the textures asynchronously in the background.
     * IAssetEvents are emitted to the event handler supplied first and then to
     * the event listener attached to the context.
     * <p>
     * If you are loading large models, you can call {@link #loadModel(SXRNode, SXRResourceVolume, SXRScene)}
     * to load the model asychronously to avoid blocking the main thread.
     *
     * @param filePath
     *            A filename, relative to the root of the volume.
     *            If the filename starts with "sd:" the file is assumed to reside on the SD Card.
     *            If the filename starts with "http:" or "https:" it is assumed to be a URL.
     *            Otherwise the file is assumed to be relative to the "assets" directory.
     *            Texture paths are relative to the directory the asset is loaded from.
     *
     * @param settings
     *            Additional import {@link SXRImportSettings settings}
     *
     * @param cacheEnabled
     *            If true, add the model's textures to the texture cache.
     *
     * @param scene
     *            If present, this asset loader will wait until all of the textures have been
     *            loaded and then adds the model to the scene.
     *
     * @return A {@link SXRNode} that contains the meshes with textures and bones
     * and animations.
     * @throws IOException
     * @see #loadModel(SXRNode, SXRResourceVolume, SXRScene)
     * @see #loadMesh(SXRAndroidResource.MeshCallback, SXRAndroidResource, int)
     */
    public SXRNode loadModel(String filePath,
                             EnumSet<SXRImportSettings> settings,
                             boolean cacheEnabled,
                             SXRScene scene) throws IOException
    {
        String ext = filePath.substring(filePath.length() - 3).toLowerCase();
        SXRNode model = new SXRNode(mContext);
        AssetRequest assetRequest = new AssetRequest(model, new SXRResourceVolume(mContext, filePath), scene, false);
        model.setName(assetRequest.getBaseName());
        assetRequest.setImportSettings(settings);
        assetRequest.useCache(cacheEnabled);
        if (ext.equals("x3d"))
        {
            loadX3DModel(assetRequest, model);
        }
        else
        {
            loadJassimpModel(assetRequest, model);
        }
        return model;
    }

    /**
     * Loads a hierarchy of nodes {@link SXRNode} from a 3D model
     * inside an Android resource.
     * <p>
     * This function blocks the current thread while loading the model
     * but loads the textures asynchronously in the background.
     * IAssetEvents are emitted to the event handler supplied first and then to
     * the event listener attached to the context.
     * <p>
     * If you are loading large models, you can call {@link #loadModel(SXRNode, SXRResourceVolume, SXRScene)}
     * to load the model asychronously to avoid blocking the main thread.
     * @param resource
     *            SXRAndroidResource describing the asset. If it is a resource ID,
     *            the file it references must have a valid extension because the
     *            extension is used to determine what type of 3D file it is.
     *            The resource may be from res/raw in which case all textures
     *            and other referenced assets must also come from res/raw.
     *            This function cannot load textures from the drawable directory - they must
     *            be in res/raw.
     *
     * @param settings
     *            Additional import {@link SXRImportSettings settings}
     *
     * @param cacheEnabled
     *            If true, add the model's textures to the texture cache.
     *
     * @param scene
     *            If present, this asset loader will wait until all of the textures have been
     *            loaded and then add the model to the scene.
     *
     * @return A {@link SXRNode} that contains the meshes with textures and bones
     * and animations.
     * @throws IOException
     * @see #loadModel(SXRNode, SXRResourceVolume, SXRScene)
     * @see #loadMesh(SXRAndroidResource.MeshCallback, SXRAndroidResource, int)
     */
    public SXRNode loadModel(SXRAndroidResource resource,
                             EnumSet<SXRImportSettings> settings,
                             boolean cacheEnabled,
                             SXRScene scene) throws IOException
    {
        String filePath = resource.getResourceFilename();
        String ext = filePath.substring(filePath.length() - 3).toLowerCase();
        SXRNode model = new SXRNode(mContext);
        SXRResourceVolume volume = new SXRResourceVolume(mContext, resource);
        AssetRequest assetRequest = new AssetRequest(model, volume, scene, false);

        if (!cacheEnabled)
        {
            assetRequest.disableTextureCache();
        }
        model.setName(assetRequest.getBaseName());
        assetRequest.setImportSettings(settings);
        assetRequest.useCache(cacheEnabled);
        if (ext.equals("x3d"))
        {
            loadX3DModel(assetRequest, model);
        }
        else
        {
            loadJassimpModel(assetRequest, model);
        }
        return model;
    }

    /**
     * Loads a node {@link SXRNode} asynchronously from
     * a 3D model and raises asset events to a handler.
     * <p>
     * This function is a good choice for loading assets because
     * it does not block the thread from which it is initiated.
     * Instead, it runs the load request on a background thread
     * and issues events to the handler provided.
     * </p>
     *
     * @param fileVolume
     *            SXRResourceVolume with the path to the model to load.
     *            The filename is relative to the root of this volume.
     *            The volume will be used to load models referenced by this model.
     *
     * @param model
     *            {@link SXRNode} that is the root of the hierarchy generated
     *            by loading the 3D model.
     *
     * @param settings
     *            Additional import {@link SXRImportSettings settings}
     *
     * @param cacheEnabled
     *            If true, add the model's textures to the texture cache
     *
     * @param handler
     *            IAssetEvents handler to process asset loading events
     * @see IAssetEvents #loadMesh(SXRAndroidResource.MeshCallback, SXRAndroidResource, int)
     */
    public void loadModel(final SXRResourceVolume fileVolume,
                          final SXRNode model,
                          final EnumSet<SXRImportSettings> settings,
                          final boolean cacheEnabled,
                          final IAssetEvents handler)
    {
        Threads.spawn(new Runnable()
        {
            public void run()
            {
                String filePath = fileVolume.getFileName();
                String ext = filePath.substring(filePath.length() - 3).toLowerCase();
                AssetRequest assetRequest =
                        new AssetRequest(model, fileVolume, null, false);
                model.setName(assetRequest.getBaseName());
                assetRequest.setImportSettings(settings);
                assetRequest.useCache(cacheEnabled);
                getEventReceiver().addListener(handler);
<<<<<<< HEAD
                assetRequest.setHandler(handler);
=======
>>>>>>> b00976dc
                try
                {
                    if (ext.equals("x3d"))
                    {
                        loadX3DModel(assetRequest, model);
                    }
                    else
                    {
                        loadJassimpModel(assetRequest, model);
                    }
                }
                catch (IOException ex)
                {
                    // onModelError is generated in this case
                }
                finally
                {
                    getEventReceiver().removeListener(handler);
                }
            }
        });
    }

    /**
     * Loads a file as a {@link SXRMesh}.
     *
     * Note that this method can be quite slow; we recommend never calling it
     * from the GL thread. The asynchronous version
     * {@link #loadMesh(SXRAndroidResource.MeshCallback, SXRAndroidResource, int)} is
     * better because it moves most of the work to a background thread, doing as
     * little as possible on the GL thread.
     *
     * @param androidResource
     *            Basically, a stream containing a 3D model. The
     *            {@link SXRAndroidResource} class has six constructors to
     *            handle a wide variety of Android resource types. Taking a
     *            {@code SXRAndroidResource} here eliminates six overloads.
     * @return The file as a GL mesh or null if mesh cannot be loaded.
     *
     * @since 1.6.2
     */
    public SXRMesh loadMesh(SXRAndroidResource androidResource) {
        return loadMesh(androidResource,
                SXRImportSettings.getRecommendedSettings());
    }

    /**
     * Loads a {@link SXRMesh} from a 3D asset file synchronously.
     * <p>
     * It uses {@link #loadModel(SXRAndroidResource, EnumSet, boolean, SXRScene)}
     * internally to load the asset and then inspects the file to find the first mesh.
     * Note that this method can be quite slow; we recommend never calling it
     * from the GL thread.
     * The asynchronous version
     * {@link #loadMesh(SXRAndroidResource.MeshCallback, SXRAndroidResource, int)} is
     * better because it moves most of the work to a background thread, doing as
     * little as possible on the GL thread.
     * <p>
     * If you want to load a 3D model which has multiple meshes, the best choices are
     * {@link #loadModel(SXRNode, SXRResourceVolume, SXRScene)} which loads a
     * 3D model under the node you provide and adds it to the given scene or
     * {@link #loadScene(SXRNode, SXRResourceVolume, SXRScene, IAssetEvents)}
     * which replaces the current scene with the 3D model.
     * </p>
     * @param androidResource
     *            Basically, a stream containing a 3D model. The
     *            {@link SXRAndroidResource} class has six constructors to
     *            handle a wide variety of Android resource types. Taking a
     *            {@code SXRAndroidResource} here eliminates six overloads.
     *
     * @param settings
     *            Additional import {@link SXRImportSettings settings}.
     * @return The file as a GL mesh or null if mesh cannot be loaded.
     *
     * @since 3.3
     * @see #loadScene(SXRNode, SXRResourceVolume, SXRScene, IAssetEvents)
     * @see #loadModel(SXRNode, SXRResourceVolume, SXRScene)
     * @see #findMesh(SXRNode)
     */
    public SXRMesh loadMesh(SXRAndroidResource androidResource,
                            EnumSet<SXRImportSettings> settings)
    {
        SXRMesh mesh = mMeshCache.get(androidResource);
        if (mesh == null)
        {
            try
            {
                SXRNode model = loadModel(androidResource, settings, true, null);
                mesh = findMesh(model);
                if (mesh != null)
                {
                    mMeshCache.put(androidResource, mesh);
                }
                else
                {
                    throw new IOException("No mesh found in model " + androidResource.getResourcePath());
                }
            }
            catch (IOException ex)
            {
                mContext.getEventManager().sendEvent(this, IAssetImportEvents.class,
                                                     "onModelError", mContext, ex.getMessage(), androidResource.getResourcePath());
                mContext.getEventManager().sendEvent(this, IAssetEvents.class,
                        "onModelError", mContext, ex.getMessage(), androidResource.getResourcePath());
                return null;
            }
        }
        return mesh;
    }

    /**
     * Finds the first mesh in the given model.
     * @param model root of a model loaded by the asset loader.
     * @return SXRMesh found or null if model does not contain meshes
     * @see #loadMesh(SXRAndroidResource.MeshCallback, SXRAndroidResource, int)
     */
    public SXRMesh findMesh(SXRNode model)
    {
        class MeshFinder implements SXRNode.ComponentVisitor
        {
            private SXRMesh meshFound = null;
            public SXRMesh getMesh() { return meshFound; }
            public boolean visit(SXRComponent comp)
            {
                SXRRenderData rdata = (SXRRenderData) comp;
                meshFound = rdata.getMesh();
                return (meshFound == null);
            }
        };
        MeshFinder findMesh = new MeshFinder();
        model.forAllComponents(findMesh, SXRRenderData.getComponentType());
        return findMesh.getMesh();
    }

    /**
     * Loads a mesh file, asynchronously, at an explicit priority.
     * <p>
     * This method is generally going to be the most convenient for
     * asynchronously loading a single mesh from a 3D asset file.
     * It uses {@link #loadModel(SXRAndroidResource, EnumSet, boolean, SXRScene)}
     * internally to load the asset and then inspects the file to find the first mesh.
     * <p>
     * To asynchronously load an entire 3D model, you should use {@link #loadModel(SXRNode, SXRResourceVolume, SXRScene)}.
     * It does not require a callback. Instead you pass it an existing node and it loads the model
     * under tha node.
     * <p>
     * Model and mesh loading can take
     * hundreds - and even thousands - of milliseconds, and so should not be
     * done on the GL thread in either {@link SXRMain#onInit(SXRContext)
     * onInit()} or {@link SXRMain#onStep() onStep()} unless you use the asychronous functions.
     * <p>
     * This function improves throughput in three ways. First, by
     * doing all the work on a background thread, then delivering the loaded
     * mesh to the GL thread on a {@link SXRContext#runOnGlThread(Runnable)
     * runOnGlThread()} callback. Second, it uses a throttler to avoid
     * overloading the system and/or running out of memory. Third, it does
     * 'request consolidation' - if you issue any requests for a particular file
     * while there is still a pending request, the file will only be read once,
     * and each callback will get the same {@link SXRMesh}.
     *
     * @param callback
     *            App supplied callback, with three different methods.
     *            <ul>
     *            <li>Before loading, SXRF may call
     *            {@link SXRAndroidResource.MeshCallback#stillWanted(SXRAndroidResource)
     *            stillWanted()} (on a background thread) to give you a chance
     *            to abort a 'stale' load.
     *
     *            <li>Successful loads will call
     *            {@link SXRAndroidResource.Callback#loaded(SXRHybridObject, SXRAndroidResource)
     *            loaded()} on the GL thread.
     *
     *            <li>Any errors will call
     *            {@link SXRAndroidResource.MeshCallback#failed(Throwable, SXRAndroidResource)
     *            failed(),} with no promises about threading.
     *            </ul>
     * @param resource
     *            Basically, a stream containing a 3D model. The
     *            {@link SXRAndroidResource} class has six constructors to
     *            handle a wide variety of Android resource types. Taking a
     *            {@code SXRAndroidResource} here eliminates six overloads.
     * @param priority
     *            This request's priority. Please see the notes on asynchronous
     *            priorities in the <a href="package-summary.html#async">package
     *            description</a>.
     *
     * @throws IllegalArgumentException
     *             If either {@code callback} or {@code resource} is
     *             {@code null}, or if {@code priority} is out of range - or if
     *             you 'abuse' request consolidation by passing the same
     *             {@link SXRAndroidResource} descriptor to multiple load calls.
     *             <p>
     *             It's fairly common for multiple nodes to use the same
     *             texture or the same mesh. Thus, if you try to load, say,
     *             {@code R.raw.whatever} while you already have a pending
     *             request for {@code R.raw.whatever}, it will only be loaded
     *             once; the same resource will be used to satisfy both (all)
     *             requests. This "consolidation" uses
     *             {@link SXRAndroidResource#equals(Object)}, <em>not</em>
     *             {@code ==} (aka "reference equality"): The problem with using
     *             the same resource descriptor is that if requests can't be
     *             consolidated (because the later one(s) came in after the
     *             earlier one(s) had already completed) the resource will be
     *             reloaded ... but the original descriptor will have been
     *             closed.
     * @since 3.3
     * @see #loadModel(SXRNode, SXRResourceVolume, SXRScene)
     * @see #loadScene(SXRNode, SXRResourceVolume, SXRScene, IAssetEvents)
     */
    public void loadMesh(SXRAndroidResource.MeshCallback callback,
                         SXRAndroidResource resource,
                         int priority)
            throws IllegalArgumentException
    {
        SXRAsynchronousResourceLoader.loadMesh(mContext, callback, resource, priority);
    }

    /**
     * Loads a node {@link SXRNode} from a 3D model.
     *
     * @param request
     *            AssetRequest with the filename, relative to the root of the volume.
     * @param model
     *            SXRNode that is the root of the loaded asset
     * @return A {@link SXRNode} that contains the meshes with textures and bones
     * and animations.
     * @throws IOException
     *
     */
    private SXRNode loadJassimpModel(AssetRequest request, final SXRNode model) throws IOException
    {
        Jassimp.setWrapperProvider(SXRJassimpAdapter.sWrapperProvider);
        com.samsungxr.jassimp.AiScene assimpScene = null;
        String filePath = request.getBaseName();
        SXRJassimpAdapter jassimpAdapter = new SXRJassimpAdapter(this, filePath);

        model.setName(filePath);
        ResourceVolumeIO jassimpIO = new ResourceVolumeIO(request.getVolume());
        try
        {
            assimpScene = Jassimp.importFile(FileNameUtils.getFilename(filePath),
                                             jassimpAdapter.toJassimpSettings(request.getImportSettings()),
                                             jassimpIO);
        }
        catch (IOException ex)
        {
            String errmsg = "Cannot load model: " + ex.getMessage() + " " + jassimpIO.getLastError();
            request.onModelError(mContext, errmsg, filePath);
            throw new IOException(errmsg);
        }
        if (assimpScene == null)
        {
            String errmsg = "Cannot load model: " + filePath;
            request.onModelError(mContext, errmsg, filePath);
            throw new IOException(errmsg);
        }
        jassimpAdapter.processScene(request, model, assimpScene);
        request.onModelLoaded(model, filePath);
        mContext.runOnTheFrameworkThread(new Runnable() {
            public void run() {
                // Inform the loaded object after it has been attached to the scene graph
                mContext.getEventManager().sendEvent(
                        model,
                        INodeEvents.class,
                        "onLoaded");
            }
        });
        return model;
    }


    SXRNode loadX3DModel(SXRAssetLoader.AssetRequest assetRequest,
                                SXRNode root) throws IOException
    {
        Method loadMethod = null;
        try
        {
            final Class<?> loaderClass = Class.forName("com.samsungxr.x3d.X3DLoader");
            loadMethod = loaderClass.getDeclaredMethod("load", SXRContext.class,
                                                                    SXRAssetLoader.AssetRequest.class,
                                                                    SXRNode.class);
        }
        catch (Exception e)
        {
            throw new IOException("X3D extension not available; can't load X3D models! " + e);
        }
        try
        {
            return (SXRNode) loadMethod.invoke(null, mContext, assetRequest, root);
        }
        catch (InvocationTargetException te)
        {
            Throwable e = te.getCause();
            Throwable cause = (e != null) ? e : te;
            throw new IOException("Cannot load X3D model: " + cause);
        }
        catch (IllegalAccessException ae)
        {
            throw new IOException("Cannot load X3D model: " + ae);
        }
    }

    public static File downloadFile(Context context, String urlString) {
        URL url = null;
        try {
            url = new URL(urlString);
        } catch (IOException e) {
            Log.e(TAG, "URL error: ", urlString);
            return null;
        }

        String directoryPath = context.getCacheDir().getAbsolutePath();
        // add a uuid value for the url to prevent aliasing from files sharing
        // same name inside one given app
        String outputFilename = directoryPath + File.separator
                + UUID.nameUUIDFromBytes(urlString.getBytes()).toString()
                + FileNameUtils.getURLFilename(urlString);

        Log.d(TAG, "URL filename: %s", outputFilename);

        File localCopy = new File(outputFilename);
        if (localCopy.exists()) {
            return localCopy;
        }

        InputStream input = null;
        // Output stream to write file
        OutputStream output = null;

        try {
            input = new BufferedInputStream(url.openStream(), 8192);
            output = new FileOutputStream(outputFilename);

            byte data[] = new byte[1024];
            int count;
            while ((count = input.read(data)) != -1) {
                // writing data to file
                output.write(data, 0, count);
            }
        } catch (IOException e) {
            Log.e(TAG, "Failed to download: ", urlString);
            return null;
        } finally {
            if (input != null) {
                try {
                    input.close();
                } catch (IOException e) {
                }
            }

            if (output != null) {
                try {
                    output.close();
                } catch (IOException e) {
                }
            }
        }

        return new File(outputFilename);
    }

    public SXRTextureParameters getDefaultTextureParameters() {
        return mDefaultTextureParameters;
    }

    private final static String TAG = "SXRAssetLoader";

}<|MERGE_RESOLUTION|>--- conflicted
+++ resolved
@@ -93,10 +93,7 @@
         protected boolean                 mReplaceScene = false;
         protected boolean                 mCacheEnabled = true;
         protected EnumSet<SXRImportSettings> mSettings = null;
-<<<<<<< HEAD
         protected IAssetEvents          mHandler;
-=======
->>>>>>> b00976dc
 
         /**
          * Request to load an asset and add it to the scene.
@@ -451,14 +448,11 @@
                 }
             }
             onAssetLoaded(mModel, mFileName, errors);
-<<<<<<< HEAD
             if (mHandler != null)
             {
                 mContext.getAssetLoader().getEventReceiver().removeListener(mHandler);
                 mHandler = null;
             }
-=======
->>>>>>> b00976dc
         }
     }
 
@@ -1274,10 +1268,7 @@
                 String ext = filePath.substring(filePath.length() - 3).toLowerCase();
 
                 assetRequest.setImportSettings(settings);
-<<<<<<< HEAD
                 assetRequest.setHandler(handler);
-=======
->>>>>>> b00976dc
                 getEventReceiver().addListener(handler);
                 model.setName(assetRequest.getBaseName());
                 try
@@ -1450,10 +1441,7 @@
 
         model.setName(assetRequest.getBaseName());
         getEventReceiver().addListener(handler);
-<<<<<<< HEAD
         assetRequest.setHandler(handler);
-=======
->>>>>>> b00976dc
         assetRequest.setImportSettings(SXRImportSettings.getRecommendedSettings());
         if (ext.equals("x3d"))
         {
@@ -1636,10 +1624,7 @@
                 assetRequest.setImportSettings(settings);
                 assetRequest.useCache(cacheEnabled);
                 getEventReceiver().addListener(handler);
-<<<<<<< HEAD
                 assetRequest.setHandler(handler);
-=======
->>>>>>> b00976dc
                 try
                 {
                     if (ext.equals("x3d"))
