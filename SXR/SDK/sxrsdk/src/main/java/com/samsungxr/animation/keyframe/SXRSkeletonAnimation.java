--- conflicted
+++ resolved
@@ -266,12 +266,7 @@
                 pose.setLocalMatrix(i, temp);
             }
         }
-<<<<<<< HEAD
-
-        return pose;
-=======
      return pose;
->>>>>>> e39c209a
     }
 
     @Override
