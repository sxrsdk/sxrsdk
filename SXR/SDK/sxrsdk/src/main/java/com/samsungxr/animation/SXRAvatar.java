--- conflicted
+++ resolved
@@ -33,7 +33,6 @@
 import java.util.concurrent.CopyOnWriteArrayList;
 import java.util.jar.Attributes;
 
-
 /**
  * Articulated character and associated animations.
  *
@@ -42,28 +41,15 @@
  * @see SXRAvatar
  * @see SXRAnimationEngine
  */
-<<<<<<< HEAD
-public class SXRAvatar implements IEventReceiver
+public class SXRAvatar implements IEventReceiver, SXRAnimationQueue.IAnimationQueueEvents
 {
     private static final String TAG = Log.tag(SXRAvatar.class);
-    protected final List<SXRAnimator> mAnimations;
     protected Map<String, Attachment> mAttachments = new HashMap<String, Attachment>();
-=======
-public class SXRAvatar extends SXRBehavior
-    implements IEventReceiver, SXRAnimationQueue.IAnimationQueueEvents
-{
-    private static final String TAG = Log.tag(SXRAvatar.class);
-    static private long TYPE_AVATAR = newComponentType(SXRAvatar.class);
     protected final SXRAnimationQueue mAnimsToPlay;
-    protected Map<String, SXRNode> mAttachments = new HashMap<String, SXRNode>();
->>>>>>> 04f46782
     protected SXRSkeleton mSkeleton;
     protected final SXRNode mAvatarRoot;
     protected SXREventReceiver mReceiver;
     protected EnumSet<SXRImportSettings> mImportSettings;
-    private String mBoneMap = "";
-    private SXRContext mContext;
-
 
     protected class Attachment
     {
@@ -191,12 +177,7 @@
      */
     public SXRAvatar(SXRContext ctx, String name)
     {
-<<<<<<< HEAD
-=======
-        super(ctx);
-        mContext = ctx;
         mAnimsToPlay = new SXRAnimationQueue(ctx, this);
->>>>>>> 04f46782
         mReceiver = new SXREventReceiver(this);
         mAvatarRoot = new SXRNode(ctx);
         mAvatarRoot.setName(name);
@@ -243,11 +224,7 @@
     /**
      * Determine if this avatar is currently animating.
      */
-<<<<<<< HEAD
-    public boolean isRunning() { return mIsRunning; }
-=======
     public boolean isRunning() { return  mAnimsToPlay.isRunning(); }
->>>>>>> 04f46782
 
     /**
      * Set the import settings for loading the avatar.
@@ -308,7 +285,6 @@
                                                              animator);
     }
 
-<<<<<<< HEAD
     protected Attachment addAttachment(String name)
     {
         Attachment a = mAttachments.get(name);
@@ -321,10 +297,7 @@
         return a;
     }
 
-    protected SXROnFinish mOnFinish = new SXROnFinish()
-=======
     public SXRAnimation addBlendAnimation(SXRAnimationQueue queue, SXRAnimator dst, SXRAnimator src, float duration)
->>>>>>> 04f46782
     {
         SXRSkeletonAnimation skelOne = (SXRSkeletonAnimation) src.getAnimation(0);
         SXRSkeletonAnimation skelTwo = (SXRSkeletonAnimation) dst.getAnimation(0);;
@@ -334,7 +307,7 @@
             SXRAnimation anim = src.getAnimation(i);
             if (anim instanceof SXRPoseMapper)
             {
-                SXRAnimationEngine.getInstance(mContext).stop(anim);
+                SXRAnimationEngine.getInstance(dst.getSXRContext()).stop(anim);
             }
         }
         for (int i = 0; i < dst.getAnimationCount(); ++i)
@@ -575,7 +548,6 @@
      */
     public void loadAnimation(SXRAndroidResource animResource, String boneMap)
     {
-        mBoneMap = boneMap;
         String filePath = animResource.getResourcePath();
         SXRContext ctx = mAvatarRoot.getSXRContext();
         SXRResourceVolume volume = new SXRResourceVolume(ctx, animResource);
@@ -749,7 +721,6 @@
      */
     public float centerModel(SXRNode model, Vector3f pos)
     {
-<<<<<<< HEAD
         if (mSkeleton != null)
         {
             Vector3f center = new Vector3f();
@@ -767,15 +738,6 @@
             pos.z -= bv.center.z;
             return bv.radius;
         }
-=======
-        SXRNode.BoundingVolume bv = model.getBoundingVolume();
-        float sf = 1 / bv.radius;
-        bv = model.getBoundingVolume();
-        pos.x -= bv.center.x;
-        pos.y -= bv.center.y;
-        pos.z -= bv.center.z;
-        return sf;
->>>>>>> 04f46782
     }
 
     protected Attachment mergeSkeleton(SXRSkeleton skel, SXRNode modelRoot)
