--- conflicted
+++ resolved
@@ -216,7 +216,6 @@
         return blendAnim;
     }
 
-<<<<<<< HEAD
     public void removeBlendAnimation(SXRAnimationQueue queue, SXRAnimator a)
     {
         for (int i = 0; i < a.getAnimationCount(); ++i)
@@ -228,20 +227,6 @@
             }
         }
     }
-=======
-                case 1:
-                    onAnimationFinished(animator, animation);
-                    mAvatarRoot.getSXRContext().getEventManager().sendEvent(SXRAvatar.this,
-                            IAvatarEvents.class,
-                            "onAnimationFinished",
-                            SXRAvatar.this,
-                            animator,
-                            animation);
-                if (mRepeatMode == SXRRepeatMode.REPEATED)
-                {
-                    startAll(mRepeatMode);
-                }
->>>>>>> d4a45fc7
 
     public boolean isBlending(SXRAnimationQueue queue, SXRAnimator a)
     {
