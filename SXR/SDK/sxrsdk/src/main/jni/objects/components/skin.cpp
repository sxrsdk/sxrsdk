
#include "skin.h"
#include "skeleton.h"
#include "component.inl"
#include "engine/renderer/renderer.h"
#include "objects/node.h"

namespace sxr
{
    Skin::Skin(Skeleton& skel)
    : Component(COMPONENT_TYPE_SKIN),
       mSkeleton(&skel),
       mBonesBuffer(nullptr),
      mInverseBindPose(nullptr)
    { }

    Skin::~Skin()
    {
        if (mBonesBuffer)
        {
            delete mBonesBuffer;
        }
        if (mInverseBindPose)
        {
            free(mInverseBindPose);
        }
    };

    void Skin::setSkeleton(Skeleton* skel)
    {
        std::lock_guard<std::mutex> lock(mLock);
        for (int i = 0; i < mBoneMap.size(); ++i)
        {
            int oldIndex = mBoneMap[i];
            const char* boneName = mSkeleton->getBoneName(oldIndex);
            int newIndex = skel->getBoneIndex(boneName);
            if (newIndex >= 0)
            {
                mBoneMap[i] = newIndex;
            }
        }
        mSkeleton = skel;
    }

    void Skin::setBoneMap(const int* bonemap, int numBones)
    {
        std::lock_guard<std::mutex> lock(mLock);

        if (mBoneMap.size() == 0)
        {
            mBoneMap.resize(numBones);
        }
        for (int i = 0; i < numBones; ++i)
        {
            mBoneMap.at(i) = bonemap[i];
        }
    }

    void Skin::scalePositions(float sf)
    {
        std::lock_guard<std::mutex> lock(mLock);
        if (mInverseBindPose == nullptr)
        {
            return;
        }
        for (int i = 0; i < mBoneMap.size(); ++i)
        {
            mInverseBindPose[i][3][0] *= sf;
            mInverseBindPose[i][3][1] *= sf;
            mInverseBindPose[i][3][2] *= sf;
        }
    }

    void Skin::setInverseBindPose(const float* inverseBindPose, int n)
    {
        std::lock_guard<std::mutex> lock(mLock);

        if (mInverseBindPose)
        {
            free(mInverseBindPose);
            mInverseBindPose = nullptr;
        }
        if (mInverseBindPose == nullptr)
        {
            mInverseBindPose = (glm::mat4*) malloc(n * sizeof(glm::mat4));
        }
        memcpy(mInverseBindPose, inverseBindPose, n * sizeof(glm::mat4));
    }

    void Skin::getInverseBindPose(float* inverseBindPose, int n)
    {
        std::lock_guard<std::mutex> lock(mLock);

        if ((mInverseBindPose == nullptr) ||
            (n != mBoneMap.size()))
        {
            return;
        }
        memcpy(inverseBindPose, mInverseBindPose, n * sizeof(glm::mat4));
    }

    void Skin::bindBuffer(Renderer* renderer, Shader* shader)
    {
        if (mBonesBuffer)
        {
            mBonesBuffer->bindBuffer(shader, renderer);
        }
    }

    bool Skin::updateGPU(Renderer* renderer, Shader* shader)
    {
        int numBones = mBoneMap.size();

        if ((numBones == 0) || (mInverseBindPose == nullptr))
        {
            return false;
        }
        if (mBonesBuffer == NULL)
        {
            mBonesBuffer = renderer->createUniformBlock("mat4 u_bone_matrix", BONES_UBO_INDEX,
                                                        "Bones_ubo", numBones + 1);
            mBonesBuffer->setNumElems(numBones + 1);
        }
        {
            std::lock_guard<std::mutex> lock(mLock);
            const glm::mat4* inverseBind = mInverseBindPose;
            Node* skelOwner = mSkeleton->owner_object();
            Node* skinOwner = owner_object();
<<<<<<< HEAD

            if (skelOwner != nullptr)
            {
                glm::mat4 skelMtx(skelOwner->parent()->transform()->getModelMatrix(true));
                if (skinOwner != nullptr)
                {
                    Node* parent = findCommonParent(skelOwner, skinOwner);
                    glm::mat4 parentMtx(parent->transform()->getModelMatrix(true));
                    skelMtx = glm::inverse(parentMtx) * skelMtx;
                }
                mBonesBuffer->setRange(0, &skelMtx, 1);
            }
            else
            {
                glm::mat4 identity(1.0f);
=======
            glm::mat4 identity(1.0f);

            if ((skelOwner != nullptr) && (skinOwner != nullptr))
            {
                Node* skelParent = skelOwner->parent();

                if (skelParent != nullptr)
                {
                    glm::mat4 skelMtx(skelParent->transform()->getModelMatrix(true));
                    Node* parent = findCommonParent(skelOwner, skinOwner);
                    glm::mat4 parentMtx(parent->transform()->getModelMatrix(true));
                    skelMtx = glm::inverse(parentMtx) * skelMtx;
                    mBonesBuffer->setRange(0, &skelMtx, 1);
                }
                else
                {
                    mBonesBuffer->setRange(0, &identity, 1);
                }
            }
            else
            {
>>>>>>> 9847fc71
                mBonesBuffer->setRange(0, &identity, 1);
            }
            for (int i = 0; i < numBones; ++i)
            {
                int boneId = mBoneMap.at(i);
                glm::mat4 m(*mSkeleton->getWorldBoneMatrix(boneId));

                m *= inverseBind[i];
                mBonesBuffer->setRange(i + 1, &m, 1);
            }
        }
        mBonesBuffer->updateGPU(renderer);
        return true;
    }

    Node* Skin::findCommonParent(Node* node1, Node* node2) const
    {
        Node* par1 = node1;

        while ((par1 = par1->parent()) != nullptr)
        {
            Node* par2 = node2;
            while ((par2 = par2->parent()) != nullptr)
            {
                if (par1 == par2)
                {
                    return par1;
                }
            }
        }
        return nullptr;
    }


}<|MERGE_RESOLUTION|>--- conflicted
+++ resolved
@@ -126,23 +126,7 @@
             const glm::mat4* inverseBind = mInverseBindPose;
             Node* skelOwner = mSkeleton->owner_object();
             Node* skinOwner = owner_object();
-<<<<<<< HEAD
 
-            if (skelOwner != nullptr)
-            {
-                glm::mat4 skelMtx(skelOwner->parent()->transform()->getModelMatrix(true));
-                if (skinOwner != nullptr)
-                {
-                    Node* parent = findCommonParent(skelOwner, skinOwner);
-                    glm::mat4 parentMtx(parent->transform()->getModelMatrix(true));
-                    skelMtx = glm::inverse(parentMtx) * skelMtx;
-                }
-                mBonesBuffer->setRange(0, &skelMtx, 1);
-            }
-            else
-            {
-                glm::mat4 identity(1.0f);
-=======
             glm::mat4 identity(1.0f);
 
             if ((skelOwner != nullptr) && (skinOwner != nullptr))
@@ -164,7 +148,6 @@
             }
             else
             {
->>>>>>> 9847fc71
                 mBonesBuffer->setRange(0, &identity, 1);
             }
             for (int i = 0; i < numBones; ++i)
