--- conflicted
+++ resolved
@@ -54,12 +54,9 @@
     private SXRSkeleton mSkeleton;
     private final Map<String, JSONObject> mTargetBones = new HashMap<String, JSONObject>();
     private SXRMaterial mColliderMtl;
-<<<<<<< HEAD
     private float mAngularDamping;
     private float mLinearDamping;
-=======
     private boolean mMakeColliderGeometry = false;
->>>>>>> 797ff727
 
     public PhysicsAVTLoader(SXRNode root)
     {
@@ -269,45 +266,15 @@
             {
                 SXRCapsuleCollider capsule = new SXRCapsuleCollider(ctx);
                 String direction = c.getString("Direction");
-<<<<<<< HEAD
-                float radius = (float) c.getDouble("Radius");
-                float height = (float) c.getDouble("Half Height") * 2.0f;
-                SXRRenderData rd = new SXRRenderData(mContext, mColliderMtl);
-                SXRMesh cubeMesh = null;
-=======
                 float radius = (float) c.getDouble("Radius") * s.x;
                 float height = ((float) (c.getDouble("Half Height") * 2) + radius) * s.y;
                 Vector3f dimensions = new Vector3f();
->>>>>>> 797ff727
 
                 capsule.setRadius(radius * s.x);
                 if (direction.equals("X"))
                 {
                     height *= s.x;
                     capsule.setDirection(SXRCapsuleCollider.CapsuleDirection.X_AXIS);
-<<<<<<< HEAD
-                    cubeMesh = SXRCubeNode.createCube(mContext, "float3 a_position float3 a_normal",
-                                                      true, new Vector3f(height, radius * s.y, radius * s.z));
-                }
-                else if (direction.equals("Y"))
-                {
-                    height *= s.y;
-                    capsule.setDirection(SXRCapsuleCollider.CapsuleDirection.Y_AXIS);
-                    cubeMesh = SXRCubeNode.createCube(mContext, "float3 a_position float3 a_normal",
-                                                      true, new Vector3f(radius * s.x, height, radius * s.z));
-                }
-                else if (direction.equals("Z"))
-                {
-                    height *= s.z;
-                    capsule.setDirection(SXRCapsuleCollider.CapsuleDirection.Z_AXIS);
-                    cubeMesh = SXRCubeNode.createCube(mContext, "float3 a_position float3 a_normal",
-                                                      true, new Vector3f(radius * s.x, radius * s.y, height));
-                }
-                capsule.setHeight(height);
-                cubeMesh.transform(m, false);
-                rd.setMesh(cubeMesh);
-                owner.attachComponent(rd);
-=======
                     dimensions.x = height + radius;
                     dimensions.y = dimensions.z = radius;
                 }
@@ -333,7 +300,6 @@
                     rd.setMesh(cubeMesh);
                     owner.attachComponent(rd);
                 }
->>>>>>> 797ff727
                 owner.attachComponent(capsule);
                 Log.e(TAG, "capsule collider %s height %f radius %f %s axis",
                       colliderRoot.getString("Name"), height, radius, direction);
@@ -346,12 +312,6 @@
                 float x = (float) size.getDouble("X") * s.x;
                 float y = (float) size.getDouble("Y") * s.y;
                 float z = (float) size.getDouble("Z") * s.z;
-<<<<<<< HEAD
-                SXRMesh cubeMesh = SXRCubeNode.createCube(mContext, "float3 a_position float3 a_normal",
-                                                      true, new Vector3f(2 * x, 2 * y, 2 * z));
-                SXRRenderData rd = new SXRRenderData(mContext, mColliderMtl);
-=======
->>>>>>> 797ff727
 
                 box.setHalfExtents(x, y, z);
                 if (mMakeColliderGeometry)
@@ -375,18 +335,6 @@
             {
                 float radius = (float) c.getDouble("Radius");
                 SXRSphereCollider sphere = new SXRSphereCollider(ctx);
-<<<<<<< HEAD
-                SXRSphereNode sp = new SXRSphereNode(ctx, true, mColliderMtl);
-                SXRRenderData rd = new SXRRenderData(ctx, mColliderMtl);
-                float sf = (float) scale.getDouble("X");
-
-                m.scale(sf, sf, sf);
-                m.setTranslation(-pivotB.x, -pivotB.y, -pivotB.z);
-                rd.setMesh(sp.getRenderData().getMesh());
-                rd.getMesh().transform(m, true);
-                sphere.setRadius(radius * s.x);
-                owner.attachComponent(rd);
-=======
 
                 if (mMakeColliderGeometry)
                 {
@@ -402,7 +350,6 @@
                     sphere.setRadius(radius);
                     owner.attachComponent(rd);
                 }
->>>>>>> 797ff727
                 owner.attachComponent(sphere);
                 Log.e(TAG, "sphere collider %s radius %f", colliderRoot.getString("Name"), radius);
                 return sphere;
