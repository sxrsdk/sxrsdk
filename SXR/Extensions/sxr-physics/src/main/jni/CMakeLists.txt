cmake_minimum_required(VERSION 3.4.1)

project (sxr-physics C CXX)
set(CMAKE_CXX_FLAGS "${CMAKE_CXX_FLAGS} -std=c++11 -fexceptions")
string(TOLOWER ${CMAKE_BUILD_TYPE} buildType)
set(bulletDir ${CMAKE_CURRENT_SOURCE_DIR}/../jniLibs/${ANDROID_ABI})
set(strip "${ANDROID_TOOLCHAIN_PREFIX}strip -g -S -d --strip-debug --verbose ${bulletDir}/")
add_library(sxr-physics SHARED
    engine/bullet/bullet_sxr_utils.cpp
    engine/bullet/bullet_rigidbody.cpp
    engine/bullet/bullet_joint.cpp
    engine/bullet/bullet_world.cpp
    engine/bullet/bullet_fileloader.cpp
    engine/bullet/bullet_fixedconstraint.cpp
    engine/bullet/bullet_point2pointconstraint.cpp
    engine/bullet/bullet_hingeconstraint.cpp
    engine/bullet/bullet_sliderconstraint.cpp
    engine/bullet/bullet_conetwistconstraint.cpp
    engine/bullet/bullet_generic6dofconstraint.cpp
    engine/bullet/bullet_universalconstraint.cpp
<<<<<<< HEAD
    engine/bullet/bullet_jointmotor.cpp
=======
    engine/bullet/bullet_jointMotor.cpp
>>>>>>> 2f2fe07a
    engine/physics_world_jni.cpp
    engine/physics_loader_jni.cpp
    engine/physics_rigidbody_jni.cpp
    engine/physics_joint_jni.cpp
    engine/physics_constraint_jni.cpp
    engine/physics_jointmotor_jni.cpp
    engine/physics_universalconstraint_jni.cpp
    engine/physics_fixedconstraint_jni.cpp
    engine/physics_point2pointconstraint_jni.cpp
    engine/physics_hingeconstraint_jni.cpp
    engine/physics_sliderconstraint_jni.cpp
    engine/physics_conetwistconstraint_jni.cpp
    engine/physics_genericconstraint_jni.cpp)

include_directories(${CMAKE_CURRENT_SOURCE_DIR}/bullet3/include)
include_directories(${CMAKE_CURRENT_SOURCE_DIR}/../../../../../SDK/sxrsdk/src/main/jni)
include_directories(${CMAKE_CURRENT_SOURCE_DIR}/../../../../../SDK/sxrsdk/src/main/jni/contrib)

add_library(sxrsdk SHARED IMPORTED)
set_property(TARGET sxrsdk PROPERTY IMPORTED_LOCATION
             ${CMAKE_CURRENT_SOURCE_DIR}/../../../../../SDK/sxrsdk/build/intermediates/ndkBuild/${buildType}/obj/local/${ANDROID_ABI}/libsxrsdk.so)

add_library(LinearMath SHARED IMPORTED)
set_target_properties(LinearMath PROPERTIES IMPORTED_LOCATION ${bulletDir}/libLinearMath.so)

add_library(Bullet3Common SHARED IMPORTED)
set_target_properties(Bullet3Common PROPERTIES IMPORTED_LOCATION ${bulletDir}/libBullet3Common.so)

add_library(BulletCollision SHARED IMPORTED)
set_target_properties(BulletCollision PROPERTIES IMPORTED_LOCATION ${bulletDir}/libBulletCollision.so)

add_library(Bullet3Collision SHARED IMPORTED)
set_target_properties(Bullet3Collision PROPERTIES IMPORTED_LOCATION ${bulletDir}/libBullet3Collision.so)

add_library(BulletDynamics SHARED IMPORTED)
set_target_properties(BulletDynamics PROPERTIES IMPORTED_LOCATION ${bulletDir}/libBulletDynamics.so)

add_library(Bullet3Dynamics SHARED IMPORTED)
set_target_properties(Bullet3Dynamics PROPERTIES IMPORTED_LOCATION ${bulletDir}/libBullet3Dynamics.so)

add_library(Bullet3Geometry SHARED IMPORTED)
set_target_properties(Bullet3Geometry PROPERTIES IMPORTED_LOCATION ${bulletDir}/libBullet3Geometry.so)

add_library(BulletSoftBody SHARED IMPORTED)
set_target_properties(BulletSoftBody PROPERTIES IMPORTED_LOCATION ${bulletDir}/libBulletSoftBody.so)

add_library(BulletFileLoader SHARED IMPORTED)
set_target_properties(BulletFileLoader PROPERTIES IMPORTED_LOCATION ${bulletDir}/libBulletFileLoader.so)

add_library(Bullet2FileLoader SHARED IMPORTED)
set_target_properties(Bullet2FileLoader PROPERTIES IMPORTED_LOCATION ${bulletDir}/libBullet2FileLoader.so)

add_library(BulletWorldImporter SHARED IMPORTED)
set_target_properties(BulletWorldImporter PROPERTIES IMPORTED_LOCATION ${bulletDir}/libBulletWorldImporter.so)

target_link_libraries(sxr-physics sxrsdk BulletWorldImporter Bullet2FileLoader BulletFileLoader Bullet3Dynamics Bullet3Collision Bullet3Geometry Bullet3Common BulletDynamics BulletCollision LinearMath android log  EGL GLESv3)<|MERGE_RESOLUTION|>--- conflicted
+++ resolved
@@ -18,11 +18,7 @@
     engine/bullet/bullet_conetwistconstraint.cpp
     engine/bullet/bullet_generic6dofconstraint.cpp
     engine/bullet/bullet_universalconstraint.cpp
-<<<<<<< HEAD
-    engine/bullet/bullet_jointmotor.cpp
-=======
     engine/bullet/bullet_jointMotor.cpp
->>>>>>> 2f2fe07a
     engine/physics_world_jni.cpp
     engine/physics_loader_jni.cpp
     engine/physics_rigidbody_jni.cpp
