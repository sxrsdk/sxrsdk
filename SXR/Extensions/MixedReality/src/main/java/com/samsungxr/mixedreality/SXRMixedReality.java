--- conflicted
+++ resolved
@@ -24,29 +24,20 @@
 import com.samsungxr.SXRPicker;
 import com.samsungxr.SXRScene;
 import com.samsungxr.SXRNode;
-import com.samsungxr.IActivityEvents;
 import com.samsungxr.mixedreality.arcore.ARCoreSession;
-<<<<<<< HEAD
+import com.samsungxr.mixedreality.CVLibrary.CVLibrarySession;
+
 import org.joml.Vector3f;
-=======
-import com.samsungxr.mixedreality.CVLibrary.CVLibrarySession;
->>>>>>> cf97baa6
 
 import java.util.ArrayList;
 
 /**
  * Component to enable AR functionalities on SXRf.
  */
-<<<<<<< HEAD
 public class SXRMixedReality extends SXRBehavior implements IMixedReality
 {
     static private long TYPE_MIXEDREALITY = newComponentType(SXRMixedReality.class);
-    private final IMixedReality mSession;
-=======
-public class SXRMixedReality extends SXRBehavior implements IMRCommon {
-    private final IActivityEvents mActivityEventsHandler;
-    private MRCommon mSession = null;
->>>>>>> cf97baa6
+    private IMixedReality mSession;
     private SessionState mState;
     private Vector3f mTempVec1 = new Vector3f();
     private Vector3f mTempVec2 = new Vector3f();
@@ -54,42 +45,22 @@
     /**
      * Create a instace of SXRMixedReality component.
      *
-     * @param SXRContext
-     */
-<<<<<<< HEAD
-    public SXRMixedReality(final SXRContext SXRContext)
-    {
-        this(SXRContext, false);
-=======
-    public SXRMixedReality(final SXRContext gvrContext) {
-        this(gvrContext, false, null, 0);
-    }
-
-    /**
-     * Create a instace of SXRMixedReality component.
-     *
-     * @param gvrContext
-     * @param platform which cv library to use.  0 for arcore. non-zero for sxr
-     */
-    public SXRMixedReality(final SXRContext gvrContext, int platform) {
-        this(gvrContext, false, null, platform);
->>>>>>> cf97baa6
+     * @param ctx     {@link SXRContext} to use
+     */
+    public SXRMixedReality(final SXRContext ctx)
+    {
+        this(ctx, false);
     }
 
     /**
      * Create a instace of SXRMixedReality component and specifies the use of cloud anchors.
      *
-     * @param SXRContext
-     * @param enableCloudAnchor
-     */
-<<<<<<< HEAD
-    public SXRMixedReality(final SXRContext SXRContext, boolean enableCloudAnchor)
-    {
-        this(SXRContext.getMainScene(), enableCloudAnchor);
-=======
-    public SXRMixedReality(final SXRContext gvrContext, boolean enableCloudAnchor, int platform) {
-        this(gvrContext, enableCloudAnchor, null, platform);
->>>>>>> cf97baa6
+     * @param ctx               {@link SXRContext} to use
+     * @param enableCloudAnchor true to enable cloud anchors
+     */
+    public SXRMixedReality(final SXRContext ctx, boolean enableCloudAnchor)
+    {
+        this(ctx.getMainScene(), enableCloudAnchor);
     }
 
     /**
@@ -97,25 +68,9 @@
      *
      * @param scene
      */
-<<<<<<< HEAD
     public SXRMixedReality(SXRScene scene)
     {
         this(scene, false);
-=======
-    public SXRMixedReality(final SXRContext gvrContext, SXRScene scene) {
-        this(gvrContext, false, scene, 0);
-    }
-
-    /**
-     * Create a instance of SXRMixedReality component and add it to the specified scene.
-     *
-     * @param gvrContext
-     * @param scene
-     * @param platform which cv library to use.  0 for arcore. non-zero for sxr
-     */
-    public SXRMixedReality(final SXRContext gvrContext, SXRScene scene, int platform) {
-        this(gvrContext, false, scene, platform);
->>>>>>> cf97baa6
     }
 
     /**
@@ -123,18 +78,12 @@
      * the use of cloud anchors and add it to the specified scened.
      *
      * @param scene
-     * @param platform which cv library to use.  0 for arcore. non-zero for sxr
-     */
-<<<<<<< HEAD
+     * @param enableCloudAnchor true to enable cloud anchors
+     */
     public SXRMixedReality(SXRScene scene, boolean enableCloudAnchor)
     {
         this(scene, enableCloudAnchor, "arcore");
     }
-=======
-    public SXRMixedReality(SXRContext gvrContext, boolean enableCloudAnchor, SXRScene scene, int platform) {
-        super(gvrContext, 0);
-
->>>>>>> cf97baa6
 
     /**
      * Default SXRMixedReality constructor. Create a instace of SXRMixedReality component, set
@@ -153,35 +102,15 @@
         {
             mSession = new ARCoreSession(scene, enableCloudAnchor);
         }
-<<<<<<< HEAD
-        else throw new IllegalArgumentException("ARCore is the only AR platform currently supported");
-=======
-
-        mActivityEventsHandler = new ActivityEventsHandler();
-        selectARPlatform(platform, enableCloudAnchor);
-        mState = SessionState.ON_PAUSE;
-
-        scene.getMainCameraRig().getOwnerObject().attachComponent(this);
-    }
-
-    /**
-     * Default SXRMixedReality constructor. Create a instace of SXRMixedReality component, set
-     * the use of cloud anchors and add it to the specified scened.
-     *
-     * @param scene
-     * @param platform which cv library to use.  0 for arcore. non-zero for sxr
-     * @param enableCloudAnchor
-     */
-    public SXRMixedReality(SXRScene scene, int platform, boolean enableCloudAnchor) {
-        super(scene.getSXRContext(), 0);
-        mActivityEventsHandler = new ActivityEventsHandler();
-        selectARPlatform(platform, enableCloudAnchor);
->>>>>>> cf97baa6
+        else
+        {
+            mSession = new CVLibrarySession(scene, enableCloudAnchor);
+        }
         mState = SessionState.ON_PAUSE;
         scene.getMainCameraRig().getOwnerObject().attachComponent(this);
     }
 
-<<<<<<< HEAD
+
     static public long getComponentType() { return TYPE_MIXEDREALITY; }
 
     @Override
@@ -192,25 +121,6 @@
 
     @Override
     public SXREventReceiver getEventReceiver() { return mSession.getEventReceiver(); }
-=======
-    /**
-     * selectARPlatform. select which AR platform to use.
-     *
-     * @param platform which cv library to use.  0 for arcore. non-zero for sxr
-     * @param enableCloudAnchor
-     */
-    public void selectARPlatform(int platform, boolean enableCloudAnchor)
-    {
-        if (platform != 0)
-        {
-            mSession = new CVLibrarySession(getSXRContext(), enableCloudAnchor);
-        }
-        else
-        {
-            mSession = new ARCoreSession(getSXRContext(), enableCloudAnchor);
-        }
-    }
->>>>>>> cf97baa6
 
     @Override
     public void resume() {
