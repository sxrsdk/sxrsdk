/* Copyright 2015 Samsung Electronics Co., LTD
 *
 * Licensed under the Apache License, Version 2.0 (the "License");
 * you may not use this file except in compliance with the License.
 * You may obtain a copy of the License at
 *
 *     http://www.apache.org/licenses/LICENSE-2.0
 *
 * Unless required by applicable law or agreed to in writing, software
 * distributed under the License is distributed on an "AS IS" BASIS,
 * WITHOUT WARRANTIES OR CONDITIONS OF ANY KIND, either express or implied.
 * See the License for the specific language governing permissions and
 * limitations under the License.
 */

package com.samsungxr.mixedreality.arcore;

import android.app.Activity;
import android.graphics.Bitmap;
import android.media.Image;
import android.util.DisplayMetrics;
import android.view.Surface;

import com.google.ar.core.Anchor;
import com.google.ar.core.ArCoreApk;
import com.google.ar.core.AugmentedImage;
import com.google.ar.core.AugmentedImageDatabase;
import com.google.ar.core.Camera;
import com.google.ar.core.Config;
import com.google.ar.core.Coordinates2d;
import com.google.ar.core.Frame;
import com.google.ar.core.HitResult;
import com.google.ar.core.LightEstimate;
import com.google.ar.core.Plane;
import com.google.ar.core.Pose;
import com.google.ar.core.Session;
import com.google.ar.core.Trackable;
import com.google.ar.core.TrackingState;
import com.google.ar.core.exceptions.CameraNotAvailableException;
import com.google.ar.core.exceptions.NotYetAvailableException;
import com.google.ar.core.exceptions.UnavailableApkTooOldException;
import com.google.ar.core.exceptions.UnavailableArcoreNotInstalledException;
import com.google.ar.core.exceptions.UnavailableSdkTooOldException;
import com.google.ar.core.exceptions.UnavailableUserDeclinedInstallationException;
<<<<<<< HEAD

=======
import com.samsungxr.SXRCamera;
>>>>>>> 02e464a4
import com.samsungxr.SXRCameraRig;
import com.samsungxr.SXRContext;
import com.samsungxr.SXRDrawFrameListener;
import com.samsungxr.SXREventReceiver;
import com.samsungxr.SXRExternalImage;
import com.samsungxr.SXRMaterial;
import com.samsungxr.SXRMesh;
import com.samsungxr.SXRMeshCollider;
import com.samsungxr.SXRNode;
import com.samsungxr.SXRPerspectiveCamera;
import com.samsungxr.SXRPicker;
import com.samsungxr.SXRRenderData;
import com.samsungxr.SXRScene;
import com.samsungxr.SXRTexture;
import com.samsungxr.mixedreality.IAnchorEvents;
import com.samsungxr.mixedreality.IMarkerEvents;
import com.samsungxr.mixedreality.IMixedReality;
import com.samsungxr.mixedreality.IMixedRealityEvents;
import com.samsungxr.mixedreality.IPlaneEvents;
import com.samsungxr.mixedreality.SXRAnchor;
import com.samsungxr.mixedreality.SXRHitResult;
import com.samsungxr.mixedreality.SXRLightEstimate;
import com.samsungxr.mixedreality.SXRMarker;
import com.samsungxr.mixedreality.SXRMixedReality;
import com.samsungxr.mixedreality.SXRPlane;
import com.samsungxr.mixedreality.SXRPointCloud;
import com.samsungxr.mixedreality.SXRTrackingState;
import com.samsungxr.utility.Log;

import org.joml.Math;
import org.joml.Matrix4f;
import org.joml.Quaternionf;
import org.joml.Vector2f;
import org.joml.Vector3f;

import java.nio.ByteBuffer;
import java.nio.ByteOrder;
import java.nio.FloatBuffer;
import java.util.ArrayList;
import java.util.Collection;
import java.util.HashMap;
import java.util.List;
import java.util.Map;


public class ARCoreSession implements IMixedReality
{
    private final SXRContext mContext;
    private static final String TAG = "ARCORE"; // "ARCORE";
    private static float mARtoVRScale = 1.0f;
    protected SXREventReceiver mListeners;
    private Session mSession;
    private boolean mInstallRequested;
    private Config mConfig;
    private SXRScene mVRScene;
    private SXRNode mARPassThroughObject;
    private Frame mLastARFrame;
    private Frame arFrame;
    private boolean mEnableCloudAnchor;
    private Vector2f mScreenToCamera = new Vector2f(1, 1);
    private float[] mSXRCamMatrix = new float[16]; /* From AR to SXR space matrices */
    private Vector3f mDisplayGeometry = new Vector3f();
    private float mScreenWidth;
    private float mScreenHeight;
    private float mScreenDepth;
    private Map<Plane, ARCorePlane> mPlanes;
    private ArrayList<SXRMarker> mMarkers;
    private List<ARCoreAnchor> mAnchors;
    private boolean mIsMono;
    private AugmentedImageDatabase mMarkerDB;
    private boolean mIsRunning = false;

    private Camera mCamera;// ARCore camera
    private final Map<Anchor, CloudAnchorCallback> pendingAnchors = new HashMap<>();

    public ARCoreSession(SXRScene scene, boolean enableCloudAnchor)
    {
        mContext = scene.getSXRContext();
        mListeners = new SXREventReceiver(this);
        mSession = null;
        mLastARFrame = null;
        mVRScene = scene;
        mPlanes = new HashMap<>();
        mMarkers = new ArrayList<>();
        mAnchors = new ArrayList<>();
        mEnableCloudAnchor = enableCloudAnchor;
    }

    public SXRContext getSXRContext() { return mContext; }

    @Override
    public SXREventReceiver getEventReceiver() { return mListeners; }

    @Override
    public float getARToVRScale() { return mARtoVRScale; }

    @Override
    public void setARToVRScale(float scale) { mARtoVRScale = scale; }

    @Override
    public float getScreenDepth()
    {
        return mScreenDepth;
    }

    @Override
    public void resume()
    {
        if (mSession == null)
        {
            if (!checkARCoreAndCamera())
            {
                return;
            }
            // Create default config and check if supported.
            mConfig = new Config(mSession);
            if (mEnableCloudAnchor)
            {
                mConfig.setCloudAnchorMode(Config.CloudAnchorMode.ENABLED);
            }
            mConfig.setUpdateMode(Config.UpdateMode.LATEST_CAMERA_IMAGE);
            ArCoreApk arCoreApk = ArCoreApk.getInstance();
            ArCoreApk.Availability availability = arCoreApk.checkAvailability(mContext.getContext());
            if (availability == ArCoreApk.Availability.UNSUPPORTED_DEVICE_NOT_CAPABLE)
            {
                showSnackbarMessage("This device does not support AR", true);
            }
            mMarkerDB = new AugmentedImageDatabase(mSession);
            mSession.configure(mConfig);
        }
        showLoadingMessage();
        try
        {
            mSession.resume();
        }
        catch (CameraNotAvailableException e)
        {
            e.printStackTrace();
        }

        mContext.runOnGlThread(new Runnable() {
            @Override
            public void run() {
                try
                {
                    onInitARCoreSession(mContext);
                    mIsRunning = true;
                }
                catch (CameraNotAvailableException e)
                {
                    e.printStackTrace();
                }
            }
        });
    }

    @Override
    public void pause() {
        Log.d(TAG, "onPause");

        if (mSession != null) {
            mSession.pause();
        }
        mIsRunning = false;
    }

    @Override
    public boolean isPaused()
    {
        return !mIsRunning;
    }


    @Override
    public void setEnableCloudAnchor(boolean enableCloudAnchor)
    {
        mEnableCloudAnchor = enableCloudAnchor;
    }

    @Override
    public SXRHitResult hitTest(SXRPicker.SXRPickedObject collision)
    {
        float x;
        float y
                ;
        if (collision.barycentricCoords != null)
        {
            x = collision.barycentricCoords[0];
            y = collision.barycentricCoords[1];
            x *= mScreenWidth;
            y *= mScreenHeight;
        }
        else
        {
            x = collision.hitLocation[0] / mDisplayGeometry.x;
            y = collision.hitLocation[1] / mDisplayGeometry.y;
            x = (x + 0.5f) * mScreenWidth;
            y = (0.5f - y) * mScreenHeight;
        }
        List<HitResult> hitResult = mLastARFrame.hitTest(x, y);
        return hitTest(hitResult);
    }

    @Override
    public SXRHitResult hitTest(float x, float y)
    {
        x *= mScreenToCamera.x;
        y *= mScreenToCamera.y;
        List<HitResult> hitResult = mLastARFrame.hitTest(x, y);
        return hitTest(hitResult);
    }

    @Override
    public SXRLightEstimate getLightEstimate()
    {
        if (mLastARFrame != null)
        {
            LightEstimate lightEstimate = mLastARFrame.getLightEstimate();
            ARCoreLightEstimate arCoreLightEstimate = new ARCoreLightEstimate();
            SXRLightEstimate.SXRLightEstimateState state;

            arCoreLightEstimate.setPixelIntensity(lightEstimate.getPixelIntensity());
            state = (lightEstimate.getState() == LightEstimate.State.VALID) ?
                SXRLightEstimate.SXRLightEstimateState.VALID :
                SXRLightEstimate.SXRLightEstimateState.NOT_VALID;
            arCoreLightEstimate.setState(state);

            return arCoreLightEstimate;
        }
        return null;
    }

    @Override
    public void addMarker(String name, Bitmap image)
    {
        mMarkerDB.addImage(name, image);
        mConfig.setAugmentedImageDatabase(mMarkerDB);
        mSession.configure(mConfig);
    }

    @Override
    public void addMarkers(Map<String, Bitmap> imagesList)
    {
        for (Map.Entry<String, Bitmap> entry : imagesList.entrySet())
        {
            mMarkerDB.addImage(entry.getKey(), entry.getValue());
        }
        mConfig.setAugmentedImageDatabase(mMarkerDB);
        mSession.configure(mConfig);
    }

    @Override
    public void updateAnchorPose(SXRAnchor anchor, float[] pose)
    {
        final float[] translation = new float[3];
        final float[] rotation = new float[4];
        final float[] arPose = pose.clone();
        ARCoreAnchor coreAnchor = (ARCoreAnchor) anchor;

        gvr2ar(arPose);
        convertMatrixPoseToVector(arPose, translation, rotation);
        Anchor arAnchor = mSession.createAnchor(new Pose(translation, rotation));
        if (coreAnchor.getAnchorAR() != null)
        {
            coreAnchor.getAnchorAR().detach();
        }
        coreAnchor.setAnchorAR(arAnchor);
    }

    @Override
    public float[] makeInterpolated(float[] poseA, float[] poseB, float t)
    {
        float[] translation = new float[3];
        float[] rotation = new float[4];
        float[] newMatrixPose = new float[16];

        convertMatrixPoseToVector(poseA, translation, rotation);
        Pose ARPoseA = new Pose(translation, rotation);

        convertMatrixPoseToVector(poseB, translation, rotation);
        Pose ARPoseB = new Pose(translation, rotation);

        Pose newPose = Pose.makeInterpolated(ARPoseA, ARPoseB, t);
        newPose.toMatrix(newMatrixPose, 0);

        return newMatrixPose;
    }

    @Override
    public SXRPointCloud acquirePointCloud()
    {
        ARCorePointCloud pointCloud = new ARCorePointCloud(mARtoVRScale);
        pointCloud.setARPointCloud(mLastARFrame.acquirePointCloud());

        return pointCloud;
    }

    @Override
    public Image acquireCameraImage() throws NotYetAvailableException {
        return mLastARFrame.acquireCameraImage();
    }

    @Override
    public void setPlaneFindingMode(SXRMixedReality.PlaneFindingMode mode)
    {
        if (mConfig == null)
        {
            return;
        }
        switch (mode)
        {
            case HORIZONTAL:
                mConfig.setPlaneFindingMode(Config.PlaneFindingMode.HORIZONTAL);
                break;

            case HORIZONTAL_AND_VERTICAL:
                mConfig.setPlaneFindingMode(Config.PlaneFindingMode.HORIZONTAL_AND_VERTICAL);
                break;

            case VERTICAL:
                mConfig.setPlaneFindingMode(Config.PlaneFindingMode.VERTICAL);
                break;

            case DISABLED:
            default:
                mConfig.setPlaneFindingMode(Config.PlaneFindingMode.DISABLED);
        }
        mSession.configure(mConfig);
    }

    public void updatePlanes(Collection<Plane> allPlanes)
    {
        // Don't update planes (or notify) when the plane listener is empty, i.e., there is
        // no listener registered.
        ARCorePlane arCorePlane;
        for (Plane plane: allPlanes)
        {
            if (plane.getTrackingState() != TrackingState.TRACKING
                || mPlanes.containsKey(plane))
            {
                continue;
            }
            arCorePlane = new ARCorePlane(this, plane);
            mPlanes.put(plane, arCorePlane);
            arCorePlane.update();
            notifyPlaneDetectionListeners(arCorePlane);
        }
        for (Plane plane: mPlanes.keySet())
        {
            arCorePlane = mPlanes.get(plane);

            if (plane.getTrackingState() == TrackingState.TRACKING &&
                arCorePlane.getTrackingState() != SXRTrackingState.TRACKING)
            {
                arCorePlane.setTrackingState(SXRTrackingState.TRACKING);
                notifyPlaneStateChangeListeners(arCorePlane, SXRTrackingState.TRACKING);
            }
            else if (plane.getTrackingState() == TrackingState.PAUSED &&
                arCorePlane.getTrackingState() != SXRTrackingState.PAUSED)
            {
                arCorePlane.setTrackingState(SXRTrackingState.PAUSED);
                notifyPlaneStateChangeListeners(arCorePlane, SXRTrackingState.PAUSED);
            }
            else if (plane.getTrackingState() == TrackingState.STOPPED &&
                arCorePlane.getTrackingState() != SXRTrackingState.STOPPED)
            {
                arCorePlane.setTrackingState(SXRTrackingState.STOPPED);
                notifyPlaneStateChangeListeners(arCorePlane, SXRTrackingState.STOPPED);
            }

            if (plane.getSubsumedBy() != null && arCorePlane.getParentPlane() == null)
            {
                arCorePlane.setParentPlane(mPlanes.get(plane.getSubsumedBy()));
                notifyMergedPlane(arCorePlane, arCorePlane.getParentPlane());
            }
            arCorePlane.update();
            if (arCorePlane.geometryChange())
            {
                notifyPlaneGeometryChange(arCorePlane);
            }
        }
    }

    public void updateMarkers(Collection<AugmentedImage> allAugmentedImages)
    {
        /*
         * Make markers for newly added images.
         */
        for (AugmentedImage augmentedImage: allAugmentedImages)
        {
            if (augmentedImage.getTrackingState() == TrackingState.TRACKING)
            {
                boolean found = false;
                for (SXRMarker marker : mMarkers)
                {
                    if (((ARCoreMarker) marker).getImage() == augmentedImage)
                    {
                        found = true;
                        break;
                    }
                }
                if (!found)
                {
                    ARCoreMarker marker = new ARCoreMarker(this, augmentedImage);
                    mMarkers.add(marker);
                    notifyMarkerDetectionListeners(marker);
                }
            }
        }
        for (SXRMarker marker : mMarkers)
        {
            ARCoreMarker am = (ARCoreMarker) marker;
            AugmentedImage augmentedImage = am.getImage();

            if (augmentedImage.getTrackingState() == TrackingState.TRACKING &&
                marker.getTrackingState() != SXRTrackingState.TRACKING)
            {
                am.setTrackingState(SXRTrackingState.TRACKING);
                notifyMarkerStateChangeListeners(marker, SXRTrackingState.TRACKING);
            }
            else if (augmentedImage.getTrackingState() == TrackingState.PAUSED &&
                     marker.getTrackingState() != SXRTrackingState.PAUSED)
            {
                am.setTrackingState(SXRTrackingState.PAUSED);
                notifyMarkerStateChangeListeners(marker, SXRTrackingState.PAUSED);
            }
            else if (augmentedImage.getTrackingState() == TrackingState.STOPPED &&
                     marker.getTrackingState() != SXRTrackingState.STOPPED)
            {
                am.setTrackingState(SXRTrackingState.STOPPED);
                notifyMarkerStateChangeListeners(marker, SXRTrackingState.STOPPED);
            }
        }
    }

    public void updateAnchors()
    {
        for (ARCoreAnchor anchor: mAnchors)
        {
            Anchor arAnchor = anchor.getAnchorAR();

            if (arAnchor.getTrackingState() == TrackingState.TRACKING)
            {
                anchor.update();
                if (anchor.getTrackingState() != SXRTrackingState.TRACKING)
                {
                    anchor.setTrackingState(SXRTrackingState.TRACKING);
                    notifyAnchorStateChangeListeners(anchor, SXRTrackingState.TRACKING);
                }
            }
            else if ((arAnchor.getTrackingState() == TrackingState.PAUSED) &&
                     (anchor.getTrackingState() != SXRTrackingState.PAUSED))
            {
                anchor.setTrackingState(SXRTrackingState.PAUSED);
                notifyAnchorStateChangeListeners(anchor, SXRTrackingState.PAUSED);
            }
            else if ((arAnchor.getTrackingState() == TrackingState.STOPPED) &&
                     (anchor.getTrackingState() != SXRTrackingState.STOPPED))
            {
                anchor.setTrackingState(SXRTrackingState.STOPPED);
                notifyAnchorStateChangeListeners(anchor, SXRTrackingState.STOPPED);
            }
        }
    }

    @Override
    public final ArrayList<SXRMarker> getAllMarkers()
    {
        return mMarkers;
    }

    @Override
    public SXRAnchor createAnchor(float[] pose, SXRNode owner)
    {
        Pose arpose = makePose(pose);
        Anchor anchor = mSession.createAnchor(arpose);
        return addAnchor(anchor, owner);
    }

    @Override
    public void removeAnchor(SXRAnchor anchor)
    {
        ARCoreAnchor arAnchor = (ARCoreAnchor) anchor;
        arAnchor.detach();
        mAnchors.remove(anchor);
        SXRNode anchorNode = anchor.getOwnerObject();
        anchorNode.detachComponent(SXRAnchor.getComponentType());
    }

    private boolean checkARCoreAndCamera()
    {
        Activity activity = mContext.getApplication().getActivity();
        Exception exception = null;
        String message = null;
        try {
            switch (ArCoreApk.getInstance().requestInstall(activity, !mInstallRequested))
            {
                case INSTALL_REQUESTED:
                    mInstallRequested = true;
                    return false;
                case INSTALLED:
                    break;
            }

            mSession = new Session(/* context= */ activity);
        }
        catch (UnavailableArcoreNotInstalledException |
            UnavailableUserDeclinedInstallationException e)
        {
            message = "Please install ARCore";
            exception = e;
        }
        catch (UnavailableApkTooOldException e)
        {
            message = "Please update ARCore";
            exception = e;
        }
        catch (UnavailableSdkTooOldException e)
        {
            message = "Please update this app";
            exception = e;
        }
        catch (Exception e)
        {
            message = "This device does not support AR";
            exception = e;
        }
        if (message != null)
        {
            showSnackbarMessage(message, true);
            android.util.Log.e(TAG, "Exception creating session", exception);
            mContext.getEventManager().sendEvent(this, IMixedRealityEvents.class, "onMixedRealityError", message);
            return false;
        }

        return true;
    }

    private void showSnackbarMessage(String message, boolean finishOnDismiss)
    {
        Log.d(TAG, message);
        if (finishOnDismiss)
        {
            //FIXME: finish();
        }
    }

    private void showLoadingMessage() {
        showSnackbarMessage("Searching for surfaces...", false);
    }

    private void onInitARCoreSession(SXRContext gvrContext) throws CameraNotAvailableException
    {
<<<<<<< HEAD
        SXRTexture passThroughTexture = new SXRExternalTexture(gvrContext);
        final SXRCameraRig cameraRig = mVRScene.getMainCameraRig();
        final SXRPerspectiveCamera centerCam = cameraRig.getCenterCamera();
        final SXRMesh mesh;
        final float aspect = centerCam.getAspectRatio();
=======
        final SXRExternalImage image = new SXRExternalImage(gvrContext);
        final SXRTexture passThroughTexture = new SXRTexture(image);
>>>>>>> 02e464a4

        mIsMono = Math.abs(1.0f - aspect) > 0.0001f;
        mSession.setCameraTextureName(passThroughTexture.getId());

        configDisplayAspectRatio(mContext.getActivity());

        mLastARFrame = mSession.update();
        if (mIsMono)
        {
            mesh = configMonoDisplay(mLastARFrame, cameraRig);
        }
        else
        {
            mesh = configVRDisplay(mLastARFrame, cameraRig);
        }
        float[] oldTexCoords = mesh.getTexCoords();
        float[] newTexCoords = new float[oldTexCoords.length];

        mLastARFrame.transformCoordinates2d(Coordinates2d.VIEW_NORMALIZED, oldTexCoords,
                                            Coordinates2d.TEXTURE_NORMALIZED, newTexCoords);
        mesh.setTexCoords(newTexCoords);

        /* To render texture from phone's camera */
        mARPassThroughObject = new SXRNode(gvrContext, mesh,
                                           passThroughTexture, SXRMaterial.SXRShaderType.OES.ID);

        mARPassThroughObject.getRenderData().setRenderingOrder(SXRRenderData.SXRRenderingOrder.BACKGROUND);
        mARPassThroughObject.getRenderData().setDepthTest(false);
        mARPassThroughObject.getRenderData().setCastShadows(false);
        mARPassThroughObject.getTransform().setPosition(0, 0, mDisplayGeometry.z);
        mARPassThroughObject.attachComponent(new SXRMeshCollider(gvrContext, true));
        mARPassThroughObject.setName("ARPassThrough");
        mVRScene.getMainCameraRig().addChildObject(mARPassThroughObject);

        /* AR main loop */

        gvrContext.registerDrawFrameListener(mOnDrawFrame);
        syncARCamToVRCam(mLastARFrame.getCamera(), cameraRig);
        gvrContext.getEventManager().sendEvent(this,
                                               IMixedRealityEvents.class,
                                               "onMixedRealityStart",
                                               this);
    }

    private SXRHitResult hitTest(List<HitResult> hitResult)
    {
        for (HitResult hit : hitResult)
        {
            float[] hitPoseMtx = new float[16];
            Pose hitPose = hit.getHitPose();
            Trackable trackable = hit.getTrackable();

            hitPose.toMatrix(hitPoseMtx, 0);
            Log.d(TAG, "ARCORE hit %f, %f, %f", hitPoseMtx[12], hitPoseMtx[13], hitPoseMtx[14]);
            ar2gvr(hitPoseMtx);
            // Check if any plane was hit, and if it was hit inside the plane polygon
            // Creates an anchor if a plane or an oriented point was hit.
            if (trackable instanceof Plane)
            {
                Plane plane = (Plane) trackable;
                if ((plane.getSubsumedBy() == null) && plane.isPoseInPolygon(hitPose))
                {
                    SXRHitResult gvrHitResult = new SXRHitResult();
                    SXRPlane sxrPlane = mPlanes.get(plane);
                    SXRNode owner = sxrPlane.getOwnerObject();
                    if (owner != null)
                    {
                        Log.d(TAG, "SXR hit %f, %f, %f  plane = %s",
                              hitPoseMtx[12], hitPoseMtx[13], hitPoseMtx[14],
                              owner.getName());
                    }
                    gvrHitResult.setPose(hitPoseMtx);
                    gvrHitResult.setDistance(hit.getDistance() * mARtoVRScale);
                    gvrHitResult.setPlane(sxrPlane);
                    return gvrHitResult;
                }
            }
        }
        return null;
    }

    private SXRDrawFrameListener mOnDrawFrame = new  SXRDrawFrameListener ()
    {
        @Override
        public void onDrawFrame(float v)
        {
            try
            {
                arFrame = mSession.update();
            }
            catch (CameraNotAvailableException e)
            {
                e.printStackTrace();
                mContext.unregisterDrawFrameListener(this);
                mContext.getEventManager().sendEvent(ARCoreSession.this,
                                                     IMixedRealityEvents.class,
                                                     "onMixedRealityError",
                                                     ARCoreSession.this,
                                                     e.getMessage());

                mContext.getEventManager().sendEvent(ARCoreSession.this,
                                                     IMixedRealityEvents.class,
                                                     "onMixedRealityStop",
                                                     ARCoreSession.this);
                return;
            }
            if (arFrame.getTimestamp() == mLastARFrame.getTimestamp())
            {
                // FIXME: ARCore works at 30fps.
                return;
            }
            Camera arCamera = arFrame.getCamera();

            if (arCamera.getTrackingState() != TrackingState.TRACKING)
            {
                return;
            }
            syncARCamToVRCam(arCamera, mVRScene.getMainCameraRig());
            updatePlanes(mSession.getAllTrackables(Plane.class));
            updateMarkers(arFrame.getUpdatedTrackables(AugmentedImage.class));
            updateAnchors();
            updateCloudAnchors(arFrame.getUpdatedAnchors());
            mLastARFrame = arFrame;
            mContext.getEventManager().sendEvent(ARCoreSession.this,
                                                 IMixedRealityEvents.class,
                                                 "onMixedRealityUpdate",
                                                 ARCoreSession.this);
        }
    };

    private void syncARCamToVRCam(Camera arCamera, SXRCameraRig cameraRig)
    {
        arCamera.getDisplayOrientedPose().toMatrix(mSXRCamMatrix, 0);
        cameraRig.getTransform().setModelMatrix(mSXRCamMatrix);
    }

    private void configDisplayAspectRatio(Activity activity)
    {
        final DisplayMetrics metrics = new DisplayMetrics();
        activity.getWindowManager().getDefaultDisplay().getRealMetrics(metrics);
        int width = mIsMono ? metrics.widthPixels : metrics.heightPixels;
        mScreenToCamera.x = mScreenWidth = width;
        mScreenToCamera.y = mScreenHeight = metrics.heightPixels;
        mSession.setDisplayGeometry(Surface.ROTATION_90, width, metrics.heightPixels);
    }

    private SXRMesh configMonoDisplay(Frame frame, SXRCameraRig cameraRig)
    {
        Camera arCamera = frame.getCamera();
        float[] m = new float[16];
        Matrix4f projmtx = new Matrix4f();
        SXRPerspectiveCamera centerCamera = cameraRig.getCenterCamera();
        float near = centerCamera.getNearClippingDistance() / mARtoVRScale;
        float far = centerCamera.getFarClippingDistance() / mARtoVRScale;

        // Get phones' cam projection matrix.
        arCamera.getProjectionMatrix(m, 0, near, far);
        projmtx.set(m);
        cameraRig.getHeadTransform().reset();
        cameraRig.getTransform().reset();
        cameraRig.setCameraRigType(SXRCameraRig.SXRCameraRigType.Freeze.ID);

        float aspectRatio = projmtx.m11() / projmtx.m00();
        float arCamFOV = projmtx.perspectiveFov();
        float tanfov =  (float) Math.tan(arCamFOV * 0.5f);
        float quadDistance = far - near;
        float quadHeight = quadDistance * tanfov * 2;
        float quadWidth = quadHeight * aspectRatio;

        // Use the same fov from AR to VR Camera as default value.
        centerCamera.setFovY((float) Math.toDegrees(arCamFOV));
        centerCamera.setAspectRatio(aspectRatio);
        mScreenToCamera.x = 1.0f;
        mScreenToCamera.y = 1.0f;
        mScreenDepth = quadDistance;
        android.util.Log.d(TAG, "ARCore configured to: passthrough[w: "
                + quadWidth + ", h: " + quadHeight +", z: " + quadDistance
                + "], cam fov: " + arCamFOV + ", aspect ratio: " + aspectRatio);
        mDisplayGeometry = new Vector3f(quadWidth, quadHeight, -quadDistance);
        return SXRMesh.createQuad(mContext,
                                  "float3 a_position float2 a_texcoord",
                                  quadWidth, quadHeight);
    }

    private SXRMesh configVRDisplay(Frame frame, SXRCameraRig cameraRig)
    {
        Camera arCamera = frame.getCamera();
        float[] m = new float[16];
        Matrix4f projmtx = new Matrix4f();
        SXRPerspectiveCamera leftCamera = (SXRPerspectiveCamera) cameraRig.getLeftCamera();

        cameraRig.getHeadTransform().setRotation(1, 0, 0, 0);
        cameraRig.setCameraRigType(SXRCameraRig.SXRCameraRigType.Freeze.ID);
        float near = leftCamera.getNearClippingDistance() / mARtoVRScale;
        float far = leftCamera.getFarClippingDistance() / mARtoVRScale;

        arCamera.getProjectionMatrix(m, 0, near, far);
        projmtx.set(m);

        float arDist = far - near;
        float aspectRatio = projmtx.m11() / projmtx.m00();
        float arFov = projmtx.perspectiveFov();
        float arTanfov =  (float) Math.tan(arFov * 0.5f);
        float arHeight = arDist * arTanfov * 2;
        float arWidth = arHeight * aspectRatio;

        mScreenToCamera.x = arWidth / mScreenToCamera.x;
        mScreenToCamera.y = arHeight / mScreenToCamera.y;
        mScreenDepth = arDist;
        android.util.Log.d(TAG, "ARCore configured to: passthrough[w: "
                + arWidth + ", h: " + arHeight +", z: " + arDist
                + "], cam fov: " + arFov + ", aspect ratio: " + aspectRatio);
        mDisplayGeometry = new Vector3f(arWidth, arHeight, -arDist);
        mSession.setDisplayGeometry(Surface.ROTATION_90, (int) arWidth, (int) arHeight);
        return SXRMesh.createQuad(mContext,
                                 "float3 a_position float2 a_texcoord",
                                  arHeight, arWidth);
    }

    @Override
    public SXRNode getPassThroughObject() {
        return mARPassThroughObject;
    }

    @Override
    public ArrayList<SXRPlane> getAllPlanes()
    {
        ArrayList<SXRPlane> allPlanes = new ArrayList<>();

        for (Plane plane: mPlanes.keySet())
        {
            allPlanes.add(mPlanes.get(plane));
        }
        return allPlanes;
    }

    /**
     * This method hosts an anchor. The {@code listener} will be invoked when the results are
     * available.
     */
    @Override
    synchronized public void hostAnchor(SXRAnchor anchor, CloudAnchorCallback cb)
    {
        Anchor newAnchor = mSession.hostCloudAnchor(((ARCoreAnchor) anchor).getAnchorAR());
        pendingAnchors.put(newAnchor, cb);
    }

    /**
     * This method resolves an anchor. The {@link IAnchorEvents} will be invoked when the results are
     * available.
     */
    synchronized public void resolveCloudAnchor(String anchorId, CloudAnchorCallback cb)
    {
        Anchor newAnchor = mSession.resolveCloudAnchor(anchorId);
        pendingAnchors.put(newAnchor, cb);
    }

    /**
     * Should be called with the updated anchors available after a {@link Session#update()} call.
     */
    synchronized void updateCloudAnchors(Collection<Anchor> updatedAnchors)
    {
        for (Anchor anchor : updatedAnchors)
        {
            if (pendingAnchors.containsKey(anchor))
            {
                Anchor.CloudAnchorState cloudState = anchor.getCloudAnchorState();
                if (isReturnableState(cloudState))
                {
                    CloudAnchorCallback cb = pendingAnchors.get(anchor);
                    pendingAnchors.remove(anchor);
                    cb.onCloudUpdate(addAnchor(anchor, null));
                }
            }
        }
    }

    SXRAnchor addAnchor(Anchor anchor, SXRNode owner)
    {
        ARCoreAnchor arCoreAnchor = new ARCoreAnchor(this);

        if (owner != null)
        {
            owner.attachComponent(arCoreAnchor);
        }
        arCoreAnchor.setAnchorAR(anchor);
        mAnchors.add(arCoreAnchor);
        arCoreAnchor.update();
        return arCoreAnchor;
    }

    Pose makePose(final float[] pose)
    {
        final float[] translation = new float[3];
        final float[] rotation = new float[4];
        final float[] newPose = pose.clone();

        gvr2ar(newPose);
        convertMatrixPoseToVector(newPose, translation, rotation);
        return new Pose(translation, rotation);
    }


    /**
     * Used to clear any currently registered listeners, so they wont be called again.
     */
    synchronized void clearListeners()
    {
        pendingAnchors.clear();
    }

    private static boolean isReturnableState(Anchor.CloudAnchorState cloudState)
    {
        switch (cloudState)
        {
            case NONE:
            case TASK_IN_PROGRESS: return false;
            default: return true;
        }
    }

    private void notifyPlaneDetectionListeners(SXRPlane plane) {
        mContext.getEventManager().sendEvent(this,
                                             IPlaneEvents.class,
                                             "onPlaneDetected",
                                             plane);
    }

    private void notifyPlaneStateChangeListeners(SXRPlane plane, SXRTrackingState trackingState) {
        mContext.getEventManager().sendEvent(this,
                                             IPlaneEvents.class,
                                             "onPlaneStateChange",
                                             plane,
                                             trackingState);
    }

    private void notifyMergedPlane(SXRPlane childPlane, SXRPlane parentPlane) {
        mContext.getEventManager().sendEvent(this,
                                             IPlaneEvents.class,
                                             "onPlaneMerging",
                                             childPlane,
                                             parentPlane);
    }

    private void notifyPlaneGeometryChange(SXRPlane plane) {
        mContext.getEventManager().sendEvent(this,
                                             IPlaneEvents.class,
                                             "onPlaneGeometryChange",
                                             plane);
    }


    private void notifyAnchorStateChangeListeners(SXRAnchor anchor, SXRTrackingState trackingState) {
        mContext.getEventManager().sendEvent(this,
                                             IAnchorEvents.class,
                                             "onAnchorStateChange",
                                             anchor,
                                             trackingState);
    }

    private void notifyMarkerDetectionListeners(SXRMarker image) {
        mContext.getEventManager().sendEvent(this,
                                             IMarkerEvents.class,
                                             "onMarkerDetected",
                                             image);
    }

    private void notifyMarkerStateChangeListeners(SXRMarker image, SXRTrackingState trackingState) {
        mContext.getEventManager().sendEvent(this,
                                             IMarkerEvents.class,
                                             "onMarkerStateChange",
                                             image,
                                             trackingState);
    }

    /**
     * Converts from AR world space to SXRf world space.
     */
    void ar2gvr(float[] poseMatrix) {
        poseMatrix[12] *= mARtoVRScale;
        poseMatrix[13] *= mARtoVRScale;
        poseMatrix[14] *= mARtoVRScale;
    }

    void gvr2ar(float[] transformModelMatrix)
    {
        float sf = 1 / mARtoVRScale;
        transformModelMatrix[12] *= sf;
        transformModelMatrix[13] *= sf;
        transformModelMatrix[14] *= sf;
    }

    static void convertMatrixPoseToVector(final float[] pose, float[] translation, float[] rotation)
    {
        Vector3f vectorTranslation = new Vector3f();
        Quaternionf quaternionRotation = new Quaternionf();
        Matrix4f matrixPose = new Matrix4f();

        matrixPose.set(pose);
        matrixPose.getTranslation(vectorTranslation);
        translation[0] = vectorTranslation.x;
        translation[1] = vectorTranslation.y;
        translation[2] = vectorTranslation.z;
        matrixPose.getNormalizedRotation(quaternionRotation);
        quaternionRotation.normalize();
        rotation[0] = quaternionRotation.x;
        rotation[1] = quaternionRotation.y;
        rotation[2] = quaternionRotation.z;
        rotation[3] = quaternionRotation.w;
    }
}<|MERGE_RESOLUTION|>--- conflicted
+++ resolved
@@ -42,11 +42,8 @@
 import com.google.ar.core.exceptions.UnavailableArcoreNotInstalledException;
 import com.google.ar.core.exceptions.UnavailableSdkTooOldException;
 import com.google.ar.core.exceptions.UnavailableUserDeclinedInstallationException;
-<<<<<<< HEAD
-
-=======
+
 import com.samsungxr.SXRCamera;
->>>>>>> 02e464a4
 import com.samsungxr.SXRCameraRig;
 import com.samsungxr.SXRContext;
 import com.samsungxr.SXRDrawFrameListener;
@@ -600,16 +597,11 @@
 
     private void onInitARCoreSession(SXRContext gvrContext) throws CameraNotAvailableException
     {
-<<<<<<< HEAD
         SXRTexture passThroughTexture = new SXRExternalTexture(gvrContext);
         final SXRCameraRig cameraRig = mVRScene.getMainCameraRig();
         final SXRPerspectiveCamera centerCam = cameraRig.getCenterCamera();
         final SXRMesh mesh;
         final float aspect = centerCam.getAspectRatio();
-=======
-        final SXRExternalImage image = new SXRExternalImage(gvrContext);
-        final SXRTexture passThroughTexture = new SXRTexture(image);
->>>>>>> 02e464a4
 
         mIsMono = Math.abs(1.0f - aspect) > 0.0001f;
         mSession.setCameraTextureName(passThroughTexture.getId());
