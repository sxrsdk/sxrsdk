package com.samsungxr.widgetlib.widget.animation;

import java.util.LinkedHashSet;
import java.util.Set;

import com.samsungxr.SXRHybridObject;
import com.samsungxr.SXRNode;
import com.samsungxr.animation.SXRAnimation;
import com.samsungxr.animation.SXRAnimationEngine;
import com.samsungxr.animation.SXRInterpolator;
import com.samsungxr.animation.SXROnFinish;
import org.json.JSONException;
import org.json.JSONObject;

import com.samsungxr.widgetlib.widget.Widget;
import com.samsungxr.widgetlib.log.Log;

import static com.samsungxr.widgetlib.widget.properties.JSONHelpers.getFloat;

/**
 * A wrapper for {@link SXRAnimation} and derived classes. Client code can
 * derive directly from this class (or its descendants) and override
 * {@link #animate(Widget, float)} to implement {@link Widget} animations.
 * <p>
 * The class provides a number of handy features:
 * <ul>
 * <li>Support for multiple {@link OnFinish} listeners</li>
 * <li>A {@link #finish()} method that stops the animation <em>and</em> runs the
 * animation's last frame</li>
 * <li>Support for instantiation from JSON metadata</li>
 * <li>Checks whether the target {@code Widget's} transform has changed during
 * an animation frame and {@linkplain Widget#requestLayout() requests a layout}
 * if needed.</li>
 * </ul>
 */
public abstract class Animation {
    public interface OnFinish {
        void finished(Animation animation);
    }

    public void track(SimpleAnimationTracker tracker, final Widget target) {
        track(tracker, target, null);
    }

    public void track(SimpleAnimationTracker tracker, final Widget target,
            final OnFinish onFinish) {
        track(tracker, target, null, onFinish);
    }

    public void track(SimpleAnimationTracker tracker, final Widget target,
            final Runnable onStart, OnFinish onFinish) {
        tracker.track(target.getNode(), (SXRAnimation) getAnimation(),
                      onStart, new SXROnFinishProxy(onFinish));
    }

    public void track(SimpleAnimationTracker tracker) {
        track(tracker, (OnFinish) null);
    }

    public void track(SimpleAnimationTracker tracker, final OnFinish onFinish) {
        track(tracker, (Runnable) null, onFinish);
    }

    public void track(SimpleAnimationTracker tracker, final Runnable onStart,
            OnFinish onFinish) {
        tracker.track(mTarget.getNode(), (SXRAnimation) getAnimation(),
                      onStart, new SXROnFinishProxy(onFinish));
    }

    public Animation(Widget target, float duration) {
        mTarget = target;
        final Adapter animationAdapter = new Adapter(target, duration);
        mAnimation = animationAdapter;
    }

    public Animation setInterpolator(SXRInterpolator interpolator) {
        mInterpolator = interpolator;
        getAnimation().setInterpolator(interpolator);
        return this;
    }

    public Animation setRepeatMode(int mode) {
        mMode = mode;
        getAnimation().setRepeatMode(mode);
        return this;
    }

    public Animation setRepeatCount(int count) {
        getAnimation().setRepeatMode(count);
        return this;
    }

    /**
     * @return Whether {@link Widget#requestLayout()} will be called on the
     *         {@linkplain Widget target} when its transform
     *         {@linkplain Widget#isChanged() is changed} during each animation
     *         frame.
     */
    public boolean getRequestLayoutOnTargetChange() {
        return mRequestLayoutOnTargetChange;
    }

    /**
     * Sets whether {@link Widget#requestLayout()} will be called on the
     * {@linkplain Widget target} when its transform
     * {@linkplain Widget#isChanged() is changed} during each animation frame.
     * <p>
     * By default, this feature is enabled.
     *
     * @param enable
     *            {@code true} to enable this feature, {@code false} to disable
     *            it.
     * @return The {@link Animation} instance for call chaining.
     */
    public Animation setRequestLayoutOnTargetChange(boolean enable) {
        mRequestLayoutOnTargetChange = enable;
        return this;
    }

    @Deprecated
    public Animation setOnFinish(final SXROnFinish onFinish) {
        return addOnFinish(new OnFinish() {
            @Override
            public void finished(Animation animation) {
                onFinish.finished((SXRAnimation) animation.getAnimation());
            }
        });
    }

    @Deprecated
    public Animation setOnFinish(OnFinish onFinish) {
        return addOnFinish(onFinish);
    }

    public Animation addOnFinish(OnFinish onFinish) {
        if (mOnFinish == null) {
            mOnFinish = new OnFinishManager();
            getAnimation().setOnFinish(mOnFinish);
        }
        mOnFinish.addOnFinish(onFinish);
        return this;
    }

    public void removeOnFinish(OnFinish onFinish) {
        if (mOnFinish != null) {
            mOnFinish.removeOnFinish(onFinish);
        }
    }

    /**
     * Start the animation.
     *
     * Changing properties once the animation is running can have unpredictable
     * results.
     *
     * @return {@code this}, so you can save the instance at the end of a chain
     *         of calls.
     */
    public Animation start() {
        return start(SXRAnimationEngine.getInstance(mTarget.getSXRContext()));
    }

    /**
     * Start the animation.
     *
     * Changing properties once the animation is running can have unpredictable
     * results.
     *
     * @param engine
     *            The global animation engine.
     * @return {@code this}, so you can save the instance at the end of a chain
     *         of calls.
     */
    public Animation start(SXRAnimationEngine engine) {
        ((SXRAnimation) getAnimation()).start(engine);
        mIsRunning = true;
        return this;
    }

    /**
     * Stop the animation, even if it is still running: the animated object will
     * be left in its current state, not reset to the start or end values.
     *
     * This is probably not what you want to do! Usually you will either
     * <ul>
     * <li>Use {@link #setRepeatCount(int) setRepeatCount(0)} to 'schedule'
     * termination at the end of the current repetition, or
     * <li>Call {@link #finish(SXRAnimationEngine) finish()} to set the
     * animation to its end state and notify any {@linkplain OnFinish listeners}
     * </ul>
     * You <em>may</em> want to {@code stop()} an animation if you are also
     * removing the animated object the same time. For example, you may be
     * spinning some sort of In Progress object. In a case like this, stopping
     * in mid-animation is harmless.
     */
    public void stop() {
        stop(SXRAnimationEngine.getInstance(mTarget.getSXRContext()));
    }

    /**
     * Stop the animation, even if it is still running: the animated object will
     * be left in its current state, not reset to the start or end values.
     *
     * This is probably not what you want to do! Usually you will either
     * <ul>
     * <li>Use {@link #setRepeatCount(int) setRepeatCount(0)} to 'schedule'
     * termination at the end of the current repetition, or
     * <li>Call {@link #finish(SXRAnimationEngine) finish()} to set the
     * animation to its end state and notify any {@linkplain OnFinish listeners}
     * </ul>
     * You <em>may</em> want to {@code stop()} an animation if you are also
     * removing the animated object the same time. For example, you may be
     * spinning some sort of In Progress object. In a case like this, stopping
     * in mid-animation is harmless.
     *
     * @param engine
     *            The global animation engine.
     */
    public void stop(SXRAnimationEngine engine) {
        engine.stop((SXRAnimation) getAnimation());
        mIsRunning = false;
    }

    /**
     * If the animation is still running, stops the animation, runs the last
     * frame, and calls any {@linkplain #addOnFinish(OnFinish) registered}
     * {@linkplain OnFinish listeners}.
     *
     * @return {@code True} if the animation was running and finishing was
     *         successful; {@code false} if the animation was not running.
     */
    public boolean finish() {
        return finish(SXRAnimationEngine.getInstance(mTarget.getSXRContext()));
    }

    /**
     * If the animation is still running, stops the animation, runs the last
     * frame, and calls any {@linkplain #addOnFinish(OnFinish) registered}
     * {@linkplain OnFinish listeners}.
     *
     * @param engine
     *            The global animation engine.
     * @return {@code True} if the animation was running and finishing was
     *         successful; {@code false} if the animation was not running.
     */
    public boolean finish(SXRAnimationEngine engine) {
        if (mIsRunning) {
            stop(engine);
            getAnimation().animate(mTarget.getNode(), 1);
            if (mOnFinish != null) {
                mOnFinish.finished((SXRAnimation) getAnimation());
            }
            return true;
        }
        return false;
    }

    public void reset() {
        getAnimation().reset();
    }

    public boolean isFinished() {
        return getAnimation().isFinished();
    }

    public int getRepeatCount() {
        return getAnimation().getRepeatCount();
    }

    public float getDuration() {
        return getAnimation().getDuration();
    }

    public float getElapsedTime() {
        return getAnimation().getElapsedTime();
    }

    public enum Properties { duration }

    protected Animation(Widget target, JSONObject metadata)
            throws JSONException {
        this(target, getFloat(metadata, Properties.duration));
    }

    protected abstract void animate(Widget target, float ratio);

    /* package */
    Animation(Widget target) {
        mTarget = target;
    }

    /* package */
    void doAnimate(float ratio) {
        Log.v(Log.SUBSYSTEM.WIDGET, TAG, "doAnimate(): animating %s", mTarget.getName());

        animate(mTarget, ratio);
        if (mRequestLayoutOnTargetChange && mTarget.isChanged()) {
            mTarget.requestLayout();
        }
    }

    /**
     * @return An implementation of {@code AnimationAdapter}.
     *         <p>
     *         <span style="color:red"><b>NOTE:</b></span> Implementations of
     *         this method <em>must</em> be idempotent!
     */
    /* package */
    AnimationAdapter getAnimation() {
        return mAnimation;
    }

    /* package */
    public Widget getTarget() {
        return mTarget;
    }

    /* package */
    interface AnimationAdapter {
        void animate(SXRHybridObject target, float ratio);

        float getElapsedTime();

        float getDuration();

        int getRepeatCount();

        void reset();

        boolean isFinished();

        SXRAnimation setOnFinish(SXROnFinish onFinish);

        SXRAnimation setRepeatMode(int mode);

        SXRAnimation setInterpolator(SXRInterpolator interpolator);
    }

    private class Adapter extends SXRAnimation implements AnimationAdapter {
<<<<<<< HEAD
        private Widget mWidget;
        public Adapter(Widget target, float duration) {
            super(target.getNode(), duration);
            mWidget = target;
=======
        Widget mWidget;
        public Adapter(Widget target, float duration) {
            super(target.getNode(), duration);
            mWidget = target;
        }

        @Override
        public void animate(float time) {
            doAnimate(time / getDuration());
>>>>>>> c28cefb5
        }

        @Override
        public void animate(SXRHybridObject target, float ratio) {
            doAnimate(ratio);
        }

<<<<<<< HEAD
        public SXRAnimation copy() { return new Adapter(mWidget, mDuration); }

        public void animate(float t) { doAnimate(t / mDuration); }
=======
        public SXRAnimation copy() {
            return new Adapter(mWidget, getDuration());
        }
>>>>>>> c28cefb5
    }

    private class SXROnFinishProxy implements SXROnFinish {

        public SXROnFinishProxy(OnFinish onFinish) {
            mOnFinish = onFinish;
        }

        @Override
        public void finished(SXRAnimation animation) {
            mOnFinish.finished(Animation.this);
        }

        private final OnFinish mOnFinish;
    }

    private class OnFinishManager implements SXROnFinish {
        @Override
        public void finished(SXRAnimation unused) {
            mIsRunning = false;
            for (OnFinish listener : mListeners) {
                try {
                    listener.finished(Animation.this);
                } catch (Exception e) {
                    e.printStackTrace();
                    Log.e(TAG, e, "OnFinishManager.finished()");
                }
            }
        }

        public void addOnFinish(final OnFinish onFinish) {
            mListeners.add(onFinish);
        }

        public void removeOnFinish(final OnFinish onFinish) {
            mListeners.remove(onFinish);
        }

        private Set<OnFinish> mListeners = new LinkedHashSet<OnFinish>();
    }

    protected SXRInterpolator mInterpolator;
    protected int mMode = -1;
    private final Widget mTarget;
    private AnimationAdapter mAnimation;
    protected OnFinishManager mOnFinish;
    private boolean mIsRunning;
    private boolean mRequestLayoutOnTargetChange = true;

    private static final String TAG = Animation.class.getSimpleName();
}<|MERGE_RESOLUTION|>--- conflicted
+++ resolved
@@ -337,12 +337,6 @@
     }
 
     private class Adapter extends SXRAnimation implements AnimationAdapter {
-<<<<<<< HEAD
-        private Widget mWidget;
-        public Adapter(Widget target, float duration) {
-            super(target.getNode(), duration);
-            mWidget = target;
-=======
         Widget mWidget;
         public Adapter(Widget target, float duration) {
             super(target.getNode(), duration);
@@ -352,7 +346,6 @@
         @Override
         public void animate(float time) {
             doAnimate(time / getDuration());
->>>>>>> c28cefb5
         }
 
         @Override
@@ -360,15 +353,9 @@
             doAnimate(ratio);
         }
 
-<<<<<<< HEAD
-        public SXRAnimation copy() { return new Adapter(mWidget, mDuration); }
-
-        public void animate(float t) { doAnimate(t / mDuration); }
-=======
         public SXRAnimation copy() {
             return new Adapter(mWidget, getDuration());
         }
->>>>>>> c28cefb5
     }
 
     private class SXROnFinishProxy implements SXROnFinish {
